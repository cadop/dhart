#include "cost_algorithms.h"
#include <spatialstructures_C.h>
#include <HFExceptions.h>
#include <graph.h>
#include <edge.h>
#include <node.h>
#include <robin_hood.h>
#include <iostream>

using HF::SpatialStructures::Graph;
using HF::SpatialStructures::Subgraph;
using HF::SpatialStructures::Node;
using HF::SpatialStructures::Edge;
using namespace HF::Exceptions;
using std::vector;

C_INTERFACE  GetAllNodesFromGraph(const Graph* graph, vector<Node>** out_vector_ptr, Node** out_data_ptr)
{
	if (!graph)
		return HF_STATUS::INVALID_PTR;

	try {

		std::vector<Node>* nodes = new vector<Node>();
		auto i = (*graph);
		*nodes = graph->Nodes();

		*out_data_ptr = nodes->data();
		*out_vector_ptr = nodes;
		return OK;
	}
	catch (...) { return HF_STATUS::GENERIC_ERROR; }
	return GENERIC_ERROR;
}
C_INTERFACE GetSizeOfNodeVector(
	const vector<Node>* node_list,
	int* out_size
) {
	*out_size = node_list->size();
	return OK;
}

C_INTERFACE GetSizeOfEdgeVector(
	const vector<Edge>* edge_list,
	int* out_size
){
	*out_size = edge_list->size();
	return OK;
}

C_INTERFACE AggregateCosts(
	const Graph* graph,
	int agg,
	bool directed,
	std::vector<float>** out_vector_ptr,
	float** out_data_ptr
) {
	try {
		*out_vector_ptr = new std::vector<float>();
		**out_vector_ptr = graph->AggregateGraph(static_cast<HF::SpatialStructures::COST_AGGREGATE>(agg), directed);
		*out_data_ptr = (**out_vector_ptr).data();
	}
	catch (std::exception & e){
		return NO_GRAPH;
	}
	return OK;
}

C_INTERFACE CreateGraph(
	const float* nodes,
	int num_nodes,
	Graph** out_graph
){
	//TODO: Add node constructor
	Graph * g = new Graph();
	*out_graph = g;
	return OK;
}

C_INTERFACE AddEdgeFromNodes(
	Graph* graph,
	const float* parent,
	const float* child,
	float score
){
	Node parent_node, child_node;
	try {
		parent_node = Node(parent[0], parent[1], parent[2]);
		child_node = Node(child[0], child[1], child[2]);
	}
	catch(std::exception & E){
		std::cerr << "Invalid parent or child node " << std::endl;
		return HF::Exceptions::INVALID_PTR;
	}

	graph->addEdge(parent_node, child_node, score);
	return OK;
}

C_INTERFACE AddEdgeFromNodeIDs(Graph * graph, int parent_id, int child_id, float score) {
	graph->addEdge(parent_id, child_id, score);
	return OK;
}

C_INTERFACE GetCSRPointers(
	Graph* graph,
	int* out_nnz,
	int* out_num_rows,
	int* out_num_cols,
	float** out_data_ptr,
	int ** out_inner_indices_ptr,
	int ** out_outer_indices_ptr
) {
	auto CSR = graph->GetCSRPointers();

	*out_nnz = CSR.nnz;
	*out_num_rows = CSR.rows;
	*out_num_cols = CSR.cols;

	*out_data_ptr = CSR.data;
	*out_inner_indices_ptr = CSR.inner_indices;
	*out_outer_indices_ptr = CSR.outer_indices;

	return OK;
}

C_INTERFACE GetNodeID(
	HF::SpatialStructures::Graph* graph,
	const float * point,
	int* out_id
) {

	Node node(point[0], point[1], point[2]);
	*out_id = graph->getID(node);
	return OK;
}

C_INTERFACE Compress(Graph* graph)
{
	graph->Compress();
	return OK;
}

C_INTERFACE ClearGraph(HF::SpatialStructures::Graph* graph)
{
	graph->Clear();
	return OK;
}

C_INTERFACE DestroyNodes(vector<Node>* nodelist_to_destroy)
{
	if (nodelist_to_destroy) delete nodelist_to_destroy;
	return OK;
}

C_INTERFACE DestroyEdges(vector<Edge>* edgelist_to_destroy)
{
	if (edgelist_to_destroy) delete edgelist_to_destroy;
	return OK;
}

C_INTERFACE DestroyGraph(Graph* graph_to_destroy)
{
	if (graph_to_destroy) delete graph_to_destroy;
	return OK;
}
<<<<<<< HEAD

C_INTERFACE CalculateAndStoreCrossSlope(HF::SpatialStructures::Graph* g) {
	// Collecting cross slope data for all parent nodes.

	// In std::vector<std::vector<IntEdge>> Graph::CalculateCrossSlope(Graph& g),
	// std::vector<IntEdge> Graph::CalculateCrossSlope(Subgraph& sg)
	// is called for all Subgraph in g.

	// result is a std::vector<std::vector<IntEdge>>
	auto result = HF::SpatialStructures::CostAlgorithms::CalculateCrossSlope(*g);

	// Now passing result, a std::vector<std::vector<IntEdge>> to Graph::AddEdges.
	// The result container will be ordered by parent id.

	// TODO: implement void Graph::AddEdges(std::vector<std::vector<IntEdge>>& edges);
	g->AddEdges(result);
=======
C_INTERFACE AddNodeAttributes(HF::SpatialStructures::Graph* g, const int* ids, 
							 const char* attribute, const char** scores, int num_nodes) {
	
	// It is easy to convert raw pointers that are known to point to buffers/arrays
	// to a std::vector.

	// ids is the base address, and ids + num_nodes is one-past the last address allocated for ids.
	std::vector<int> v_ids(ids, ids + num_nodes);
	
	// scores is the base address, and scores + num_nodes is one-past the last address allocated for scores.
	std::vector<std::string> v_scores(scores, scores + num_nodes);

	// If it turns out that v_ids and v_scores have different sizes,
	// AddNodeAttributes will discover this.
	g->AddNodeAttributes(v_ids, std::string(attribute), v_scores);

	return OK;
}

C_INTERFACE GetNodeAttributes(const HF::SpatialStructures::Graph* g, const char* attribute, 
							  char*** out_scores, int* out_score_size) {

	std::vector<std::string> v_attrs = g->GetNodeAttributes(std::string(attribute));

	// Caller creates a char **scores variable.
	// char **scores = new char*[max_size];
	// int score_size;
	//
	// Graph g; // assume this graph is ready
	// 
	// They will invoke this code: 
	// GetNodeAttributes(&g, "attr name", &scores, &score_size);
	//
	// In this function:
	// dereference out_scores, like this: (*out_scores)
	//
	// each (*out_scores)[i] will point to newly allocated memory.
	// (*out_scores)[i] = new char[std::strlen(attr_str_size)];
	//
	// std::strncpy((*out_scores)[i], src_str, attr_str_size);
	// (*out_scores)[i][attr_str_size - 1] = '\0';

	int i = 0;
	for (auto v_str : v_attrs) {
		// Get the c-string from the current v_str in the loop.
		const char* cstr = v_str.c_str();

		// Derive the length of the c-string using strlen
		size_t attr_str_size = std::strlen(cstr);

		// out_scores is the address of a (char **); (the address to a buffer of string)
		// a (char **) is a pointer to a buffer of (char *). (a buffer of string)
		// a (char *) is a pointer to a buffer of char. (a string)
		// (*out_scores) is a char **, and its memory was already allocated by the caller.
		//
		// For each (*out_scores)[i], we will use operator new to dynamically allocate memory.
		(*out_scores)[i] = new char[attr_str_size];

		// (*out_scores)[i] is an empty buffer, so we copy the c-string
		// to (*out_scores)[i]. We make sure to null-terminate this buffer.
		std::strncpy((*out_scores)[i], cstr, attr_str_size);
		(*out_scores)[attr_str_size - 1] = '\0';

		// We increment i, so that we allocate memory for the next (char *), or string
		// in the iteration. v_str, the std::string, will be updated automatically
		// by virtue of the for-each loop as we iterate over v_attrs.
		++i;
	}

	// Update the *out_score_size value, which corresponds to v_attrs.size().
	// (it also corresponds to i, but this notation using v_attrs.size() is easier to understand)
	* out_score_size = v_attrs.size();

	// If v_attrs.size() == 0, do we want to throw an exception,
	// which would mean that attribute does not exist as a attribute type?
	return OK;
}

C_INTERFACE DeleteScoreArray(char*** scores_to_delete, int num_char_arrays) {
	if (scores_to_delete) {
		// If scores_to_delete is non-null...

		char** curr = (*scores_to_delete);
		char** end = (*scores_to_delete) + num_char_arrays;

		while (curr < end) {
			char** victim = curr;
			++curr;

			delete* victim;
			*victim = nullptr;	// eliminate dangling pointer
		}

		*scores_to_delete = nullptr; // eliminate dangling pointer
	}

	return OK;
}

C_INTERFACE ClearAttributeType(HF::SpatialStructures::Graph* g, const char* s) {
	if (s) {
		// Does not hurt to check if s is non-null
		g->ClearNodeAttributes(std::string(s));
	}
>>>>>>> 31b3fb51

	return OK;
}<|MERGE_RESOLUTION|>--- conflicted
+++ resolved
@@ -164,24 +164,6 @@
 	if (graph_to_destroy) delete graph_to_destroy;
 	return OK;
 }
-<<<<<<< HEAD
-
-C_INTERFACE CalculateAndStoreCrossSlope(HF::SpatialStructures::Graph* g) {
-	// Collecting cross slope data for all parent nodes.
-
-	// In std::vector<std::vector<IntEdge>> Graph::CalculateCrossSlope(Graph& g),
-	// std::vector<IntEdge> Graph::CalculateCrossSlope(Subgraph& sg)
-	// is called for all Subgraph in g.
-
-	// result is a std::vector<std::vector<IntEdge>>
-	auto result = HF::SpatialStructures::CostAlgorithms::CalculateCrossSlope(*g);
-
-	// Now passing result, a std::vector<std::vector<IntEdge>> to Graph::AddEdges.
-	// The result container will be ordered by parent id.
-
-	// TODO: implement void Graph::AddEdges(std::vector<std::vector<IntEdge>>& edges);
-	g->AddEdges(result);
-=======
 C_INTERFACE AddNodeAttributes(HF::SpatialStructures::Graph* g, const int* ids, 
 							 const char* attribute, const char** scores, int num_nodes) {
 	
@@ -286,7 +268,26 @@
 		// Does not hurt to check if s is non-null
 		g->ClearNodeAttributes(std::string(s));
 	}
->>>>>>> 31b3fb51
+
+	return OK;
+}
+
+
+C_INTERFACE CalculateAndStoreCrossSlope(HF::SpatialStructures::Graph* g) {
+	// Collecting cross slope data for all parent nodes.
+
+	// In std::vector<std::vector<IntEdge>> Graph::CalculateCrossSlope(Graph& g),
+	// std::vector<IntEdge> Graph::CalculateCrossSlope(Subgraph& sg)
+	// is called for all Subgraph in g.
+
+	// result is a std::vector<std::vector<IntEdge>>
+	auto result = HF::SpatialStructures::CostAlgorithms::CalculateCrossSlope(*g);
+
+	// Now passing result, a std::vector<std::vector<IntEdge>> to Graph::AddEdges.
+	// The result container will be ordered by parent id.
+
+	// TODO: implement void Graph::AddEdges(std::vector<std::vector<IntEdge>>& edges);
+	g->AddEdges(result);
 
 	return OK;
 }