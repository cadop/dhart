--- conflicted
+++ resolved
@@ -410,11 +410,8 @@
 					${C_TEST_DRIVER_DIR}/GraphAlgorithms.cpp
 					${C_TEST_DRIVER_DIR}/CostAlgorithms.cpp
 					${C_TEST_DRIVER_DIR}/GraphGenerator.cpp
-<<<<<<< HEAD
+					${C_TEST_DRIVER_DIR}/embree_raytracer_cinterface.cpp
 					${C_TEST_DRIVER_DIR}/analysis_C_cinterface.cpp
-=======
-					${C_TEST_DRIVER_DIR}/embree_raytracer_cinterface.cpp
->>>>>>> 72fd8591
 		)
 	elseif(${HumanFactors_Config} STREQUAL "RayTracer")
 		target_sources(
