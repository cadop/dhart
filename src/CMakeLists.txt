cmake_minimum_required (VERSION 3.10)

# Paths
set(PYTHON_PACKAGE_DIR "Python")
set(CSHARP_DIR "CSharp")
set(C_INTERFACE_DIR "Cinterface")
set(C_PACKAGE_DIR "Cpp")
set(C_TEST_DRIVER_DIR "Cpp/tests/src")

<<<<<<< HEAD
if (WIN32)
    set(DEPENDENCY_BINARIES
            "${CMAKE_SOURCE_DIR}/external/Embree/bin/tbb.dll"
            "${CMAKE_SOURCE_DIR}/external/Embree/bin/embree3.dll"
            "${CMAKE_SOURCE_DIR}/external/Microsoft/cpp/Release/msvcp140.dll"
            "${CMAKE_SOURCE_DIR}/external/Microsoft/cpp/Release/vcruntime140.dll"
    )

    set(DEBUG_DEPENDENCY_BINARIES
        "${CMAKE_SOURCE_DIR}/external/Microsoft/cpp/Debug/vcruntime140_1d.dll"
        "${CMAKE_SOURCE_DIR}/external/Microsoft/cpp/Debug/vcruntime140d.dll"
        "${CMAKE_SOURCE_DIR}/external/Microsoft/cpp/Debug/vcomp140d.dll"
        "${CMAKE_SOURCE_DIR}/external/Microsoft/cpp/Debug/msvcp140d.dll"
    )
=======
set(DEBUG_DEPENDENCY_BINARIES
    "${CMAKE_SOURCE_DIR}/external/Microsoft/cpp/Debug/vcruntime140_1d.dll"
    "${CMAKE_SOURCE_DIR}/external/Microsoft/cpp/Debug/vcruntime140d.dll"
    "${CMAKE_SOURCE_DIR}/external/Microsoft/cpp/Debug/vcomp140d.dll"
    "${CMAKE_SOURCE_DIR}/external/Microsoft/cpp/Debug/msvcp140d.dll"
)
 
set(RELEASE_DEPENDENCY_BINARIES
    "${CMAKE_SOURCE_DIR}/external/Microsoft/cpp/Release/vcruntime140_1.dll"
    "${CMAKE_SOURCE_DIR}/external/Microsoft/cpp/Release/vcomp140.dll"
)
>>>>>>> c5d3d52e

    set(RELEASE_DEPENDENCY_BINARIES
        "${CMAKE_SOURCE_DIR}/external/Microsoft/cpp/Release/vcruntime140_1.dll"
        "${CMAKE_SOURCE_DIR}/external/Microsoft/cpp/Release/vcomp140.dll"
    )

    set(CSHARP_DEPENDENCY_BINARIES
        "${CMAKE_SOURCE_DIR}/external/Microsoft/csharp/System.Buffers.dll"
        "${CMAKE_SOURCE_DIR}/external/Microsoft/csharp/System.Memory.dll"
        "${CMAKE_SOURCE_DIR}/external/Microsoft/csharp/System.Runtime.CompilerServices.Unsafe.dll"
    )

else() # Linux
    set(DEPENDENCY_BINARIES
            "${CMAKE_SOURCE_DIR}/external/Embree/bin/libtbb.so.2"
            "${CMAKE_SOURCE_DIR}/external/Embree/bin/libembree3.so"
            "${CMAKE_SOURCE_DIR}/external/Embree/bin/libembree3.so.3"
    )

endif()

set(HF_SOURCES)


project ("dhart" VERSION "0.0.1")
set(project_name "DHARTAPI")

# For avoiding an initial error
if(NOT DEFINED DHARTAPI_Config)
    set(DHARTAPI_Config "All" CACHE STRING "What projects to build")
endif()

# Configuration options
set_property(
    CACHE DHARTAPI_Config PROPERTY
    STRINGS 
        All
        RayTracer
        GraphGenerator
        ViewAnalysis
        VisibilityGraph
        Pathfinder
)
set(CMAKE_CXX_STANDARD 17)
if (WIN32)
    set(CMAKE_CXX_FLAGS "/EHsc /MP")
    set(EXTERNAL_DIR "${CMAKE_SOURCE_DIR}\\external")
else()
    set(CMAKE_CXX_FLAGS "-fPIC -Wall")
    set(EXTERNAL_DIR "${CMAKE_SOURCE_DIR}/external")
endif()
option(DHARTAPI_EnableTests "Install unit tests to the bin directory" ON)
option(DHARTAPI_EnableCSharp "Include C# Interface" ON)
option(DHARTAPI_EnablePython "Include Python Interface" ON)
option(DHARTAPI_BuildCSharpTests "Enable to build C# test projects" OFF)
set(DHARTAPI_InstallTitle "" CACHE STRING "Installed package will be written to release/<InstallTitle>/. An empty string will follow default behavior.")
set (ENABLE_EXPORTS ON)

if (NOT "${DHARTAPI_InstallTitle}" STREQUAL "")
    set(CMAKE_INSTALL_PREFIX ${CMAKE_SOURCE_DIR}/release/${DHARTAPI_InstallTitle})
endif()

# Check if CMAKE_INSTALL_PREFIX is set by the user, otherwise set to default
message(STATUS "CMAKE_INSTALL_PREFIX is set to ${CMAKE_INSTALL_PREFIX}")

# Find the Embree library and include directories, only for Linux
if(NOT WIN32)
    find_library(EMBREE_LIB embree3 PATHS ${CMAKE_SOURCE_DIR}/external/Embree/bin NO_DEFAULT_PATH)
    find_library(TBB_LIB tbb libtbb.so.2 PATHS ${CMAKE_SOURCE_DIR}/external/Embree/bin NO_DEFAULT_PATH)
    find_path(EMBREE_INCLUDE_DIR embree3/rtcore.h PATHS ${CMAKE_SOURCE_DIR}/external/Embree/include NO_DEFAULT_PATH)
    if(NOT EMBREE_LIB OR NOT EMBREE_INCLUDE_DIR)
        message(FATAL_ERROR "Embree library not found!")
    elseif(NOT TBB_LIB)
        message(FATAL_ERROR "TBB library not found")
    else()
        message(STATUS "Found Embree: ${EMBREE_LIB}")
        message(STATUS "Found TBB: ${TBB_LIB}")
        message(STATUS "Found Embree include dir: ${EMBREE_INCLUDE_DIR}")
    endif()

    find_package(OpenMP REQUIRED)
endif()

# Change install path if specified

#if (NOT DHARTAPI_UseDefaultInstallPath)
#	if (DHARTAPI_EnablePython) 
#		set(LANGUAGE_SUPPORT_STRING ${LANGUAGE_SUPPORT_STRING}Python_)
#	endif()
#	if (DHARTAPI_EnableCSharp) 
#		set(LANGUAGE_SUPPORT_STRING ${LANGUAGE_SUPPORT_STRING}CSharp_) 
#	endif()
#
#	set(CMAKE_INSTALL_PREFIX ${CMAKE_SOURCE_DIR}/release/${LANGUAGE_SUPPORT_STRING}${DHARTAPI_Config})
#	message(${CMAKE_INSTALL_PREFIX})
#endif()

# Setup
add_library(DHARTAPI SHARED)

# These files are always needed
target_include_directories(DHARTAPI PRIVATE ${C_INTERFACE_DIR}  ${CMAKE_CURRENT_LIST_DIR})
add_subdirectory(${C_PACKAGE_DIR}/exceptions)
add_subdirectory(external)

# Set Compiler flags based on whether or not this is the release build
if(CMAKE_BUILD_TYPE MATCHES Release)
    if(WIN32)
        set(CMAKE_CXX_FLAGS "/EHsc /openmp -O2")
    else()
        set(CMAKE_CXX_FLAGS "-fPIC -O2")
    endif()
    message([STATUS] "Using release optimizations")
else()
    if(WIN32)
        set(CMAKE_CXX_FLAGS "/openmp /EHsc /MP")
    else()
        set(CMAKE_CXX_FLAGS "-fPIC")
    endif()
endif()


# /$$$$$$                       /$$$$$$  /$$                                          /$$     /$$                    
# /$$__  $$                     /$$__  $$|__/                                         | $$    |__/                    
#| $$  \__/  /$$$$$$  /$$$$$$$ | $$  \__/ /$$  /$$$$$$  /$$   /$$  /$$$$$$  /$$$$$$  /$$$$$$   /$$  /$$$$$$  /$$$$$$$ 
#| $$       /$$__  $$| $$__  $$| $$$$    | $$ /$$__  $$| $$  | $$ /$$__  $$|____  $$|_  $$_/  | $$ /$$__  $$| $$__  $$
#| $$      | $$  \ $$| $$  \ $$| $$_/    | $$| $$  \ $$| $$  | $$| $$  \__/ /$$$$$$$  | $$    | $$| $$  \ $$| $$  \ $$
#| $$    $$| $$  | $$| $$  | $$| $$      | $$| $$  | $$| $$  | $$| $$      /$$__  $$  | $$ /$$| $$| $$  | $$| $$  | $$
#|  $$$$$$/|  $$$$$$/| $$  | $$| $$      | $$|  $$$$$$$|  $$$$$$/| $$     |  $$$$$$$  |  $$$$/| $$|  $$$$$$/| $$  | $$
# \______/  \______/ |__/  |__/|__/      |__/ \____  $$ \______/ |__/      \_______/   \___/  |__/ \______/ |__/  |__/
#                                             /$$  \ $$                                                               
#                                            |  $$$$$$/                                                               
#                                             \______/                                                                

# These are lists of the files that need to be installed based configuration
set(PYTHON_MODULES  #Folders in the python directory that need to be copied over
        "${PYTHON_PACKAGE_DIR}/dhart/Example Models" 
        "${PYTHON_PACKAGE_DIR}/dhart/Examples" 
)

set(PYTHON_FILES # Files to be placed in the python root directory
        ${PYTHON_PACKAGE_DIR}/dhart/common_native_functions.py
        ${PYTHON_PACKAGE_DIR}/dhart/utils.py
        ${PYTHON_PACKAGE_DIR}/dhart/native_collections.py
        ${PYTHON_PACKAGE_DIR}/dhart/Exceptions.py
        ${PYTHON_PACKAGE_DIR}/dhart/native_numpy_like.py
        ${PYTHON_PACKAGE_DIR}/dhart/__init__.py

)
set(ROOT_FILES # Files to be placed in the root of the project
        ${PYTHON_PACKAGE_DIR}/README.md
)

# Change linked targets based on DHARTAPI_Config
message([STATUS] ${DHARTAPI_Config} " Selected as the current DHARTAPI_Configuration")
if(${DHARTAPI_Config} STREQUAL "All")
    message([STATUS] "Generating all packages")
    add_subdirectory(${C_PACKAGE_DIR}/raytracer)
    add_subdirectory(${C_PACKAGE_DIR}/spatialstructures)
    add_subdirectory(${C_PACKAGE_DIR}/objloader)
    add_subdirectory(${C_PACKAGE_DIR}/analysismethods)
    add_subdirectory(${C_PACKAGE_DIR}/pathfinding)
    if(WIN32)
        target_link_libraries(
            DHARTAPI PRIVATE
                EmbreeRayTracer
                OBJLoader
                SpatialStructures
                GraphGenerator
                VisibilityGraph
                ViewAnalysis
                Pathfinder
        )
    else()
        target_link_libraries(
            DHARTAPI PRIVATE
                EmbreeRayTracer
                OBJLoader
                SpatialStructures
                GraphGenerator
                VisibilityGraph
                ViewAnalysis
                Pathfinder
            PUBLIC
                OpenMP::OpenMP_CXX
                ${EMBREE_LIB}
                ${TBB_LIB}
        )
        target_include_directories(DHARTAPI PRIVATE ${EMBREE_INCLUDE_DIR})
    endif()

    LIST(APPEND HF_SOURCES
            ${C_INTERFACE_DIR}/analysis_C.cpp
            ${C_INTERFACE_DIR}/cinterface_utils.cpp
            ${C_INTERFACE_DIR}/raytracer_C.cpp
            ${C_INTERFACE_DIR}/spatialstructures_C.cpp
            ${C_INTERFACE_DIR}/view_analysis_C.cpp
            ${C_INTERFACE_DIR}/visibility_graph_C.cpp
            ${C_INTERFACE_DIR}/analysis_C.h
            ${C_INTERFACE_DIR}/cinterface_utils.h
            ${C_INTERFACE_DIR}/raytracer_C.h
            ${C_INTERFACE_DIR}/spatialstructures_C.h
            ${C_INTERFACE_DIR}/view_analysis_C.h
            ${C_INTERFACE_DIR}/visibility_graph_C.h
            ${C_INTERFACE_DIR}/objloader_C.cpp
            ${C_INTERFACE_DIR}/objloader_C.h
            ${C_INTERFACE_DIR}/pathfinder_C.cpp
            ${C_INTERFACE_DIR}/pathfinder_C.h
    )
    LIST (APPEND PYTHON_MODULES
            ${PYTHON_PACKAGE_DIR}/dhart/raytracer	
            ${PYTHON_PACKAGE_DIR}/dhart/spatialstructures
            ${PYTHON_PACKAGE_DIR}/dhart/geometry
            ${PYTHON_PACKAGE_DIR}/dhart/viewanalysis
            ${PYTHON_PACKAGE_DIR}/dhart/visibilitygraph
            ${PYTHON_PACKAGE_DIR}/dhart/pathfinding
            ${PYTHON_PACKAGE_DIR}/dhart/graphgenerator
    )

elseif(${DHARTAPI_Config} STREQUAL "RayTracer")
    message([STATUS] "Building  raytracer")
    add_subdirectory(${C_PACKAGE_DIR}/raytracer)
    add_subdirectory(${C_PACKAGE_DIR}/objloader)

    if(WIN32)
        target_link_libraries(
            DHARTAPI
            PRIVATE
                EmbreeRayTracer
                OBJLoader
        )
    else()
        target_link_libraries(
            DHARTAPI
            PRIVATE
                EmbreeRayTracer
                OBJLoader
            PUBLIC
                OpenMP::OpenMP_CXX
                ${EMBREE_LIB}
                ${TBB_LIB}
        )
        target_include_directories(DHARTAPI PRIVATE ${EMBREE_INCLUDE_DIR})
    endif()
    LIST(APPEND HF_SOURCES
            ${C_INTERFACE_DIR}/objloader_C.cpp
            ${C_INTERFACE_DIR}/objloader_C.h
            ${C_INTERFACE_DIR}/raytracer_C.cpp
            ${C_INTERFACE_DIR}/raytracer_C.h
            ${C_INTERFACE_DIR}/cinterface_utils.h
            ${C_INTERFACE_DIR}/cinterface_utils.cpp
    )
    LIST (APPEND PYTHON_MODULES
            ${PYTHON_PACKAGE_DIR}/dhart/geometry
            ${PYTHON_PACKAGE_DIR}/dhart/raytracer
    )

elseif(${DHARTAPI_Config} STREQUAL "GraphGenerator")
    message([STATUS] "Building  graph generator")
    add_subdirectory(${C_PACKAGE_DIR}/raytracer)
    add_subdirectory(${C_PACKAGE_DIR}/objloader)
    add_subdirectory(${C_PACKAGE_DIR}/analysismethods)
    add_subdirectory(${C_PACKAGE_DIR}/spatialstructures)

    if(WIN32)
        target_link_libraries(
            DHARTAPI
            PRIVATE
                EmbreeRayTracer
                OBJLoader
                SpatialStructures
                GraphGenerator
        )
    else()
        target_link_libraries(
            DHARTAPI
            PRIVATE
                EmbreeRayTracer
                OBJLoader
                SpatialStructures
                GraphGenerator
            PUBLIC
                ${EMBREE_LIB}
                ${TBB_LIB}
                OpenMP::OpenMP_CXX
        )
        target_include_directories(DHARTAPI PRIVATE ${EMBREE_INCLUDE_DIR})
    endif()

    LIST(APPEND HF_SOURCES
            ${C_INTERFACE_DIR}/objloader_C.cpp
            ${C_INTERFACE_DIR}/objloader_C.h
            ${C_INTERFACE_DIR}/raytracer_C.cpp
            ${C_INTERFACE_DIR}/raytracer_C.h
            ${C_INTERFACE_DIR}/cinterface_utils.h
            ${C_INTERFACE_DIR}/cinterface_utils.cpp
            ${C_INTERFACE_DIR}/spatialstructures_C.h
            ${C_INTERFACE_DIR}/spatialstructures_C.cpp
            ${C_INTERFACE_DIR}/analysis_C.cpp
            ${C_INTERFACE_DIR}/analysis_C.h
    )
    LIST(APPEND PYTHON_MODULES
            ${PYTHON_PACKAGE_DIR}/dhart/geometry
            ${PYTHON_PACKAGE_DIR}/dhart/raytracer
            ${PYTHON_PACKAGE_DIR}/dhart/spatialstructures
            ${PYTHON_PACKAGE_DIR}/dhart/graphgenerator
    )

    elseif(${DHARTAPI_Config} STREQUAL "ViewAnalysis")
        message([STATUS] "Building  ViewAnalysis")
        add_subdirectory(${C_PACKAGE_DIR}/raytracer)
        add_subdirectory(${C_PACKAGE_DIR}/objloader)
        add_subdirectory(${C_PACKAGE_DIR}/analysismethods)
        add_subdirectory(${C_PACKAGE_DIR}/spatialstructures)

        if(WIN32)
            target_link_libraries(
                DHARTAPI
                PRIVATE
                    EmbreeRayTracer
                    OBJLoader
                    SpatialStructures
                    ViewAnalysis
            )
        else()
            target_link_libraries(
                DHARTAPI
                PRIVATE
                    EmbreeRayTracer
                    OBJLoader
                    SpatialStructures
                    ViewAnalysis
                PUBLIC
                    ${EMBREE_LIB}
                    ${TBB_LIB}
                    OpenMP::OpenMP_CXX
            )
            target_include_directories(DHARTAPI PRIVATE ${EMBREE_INCLUDE_DIR})
        endif()

        LIST(APPEND HF_SOURCES
                ${C_INTERFACE_DIR}/objloader_C.cpp
                ${C_INTERFACE_DIR}/objloader_C.h
                ${C_INTERFACE_DIR}/raytracer_C.cpp
                ${C_INTERFACE_DIR}/raytracer_C.h
                ${C_INTERFACE_DIR}/cinterface_utils.h
                ${C_INTERFACE_DIR}/cinterface_utils.cpp
                ${C_INTERFACE_DIR}/spatialstructures_C.h
                ${C_INTERFACE_DIR}/spatialstructures_C.cpp
                ${C_INTERFACE_DIR}/view_analysis_C.cpp
                ${C_INTERFACE_DIR}/view_analysis_C.h
        )
        LIST(APPEND PYTHON_MODULES
                ${PYTHON_PACKAGE_DIR}/dhart/geometry
                ${PYTHON_PACKAGE_DIR}/dhart/raytracer
                ${PYTHON_PACKAGE_DIR}/dhart/spatialstructures
                ${PYTHON_PACKAGE_DIR}/dhart/viewanalysis
        )
    
    elseif(${DHARTAPI_Config} STREQUAL "VisibilityGraph")
        message([STATUS] "Building Visibilitygraph")
        add_subdirectory(${C_PACKAGE_DIR}/raytracer)
        add_subdirectory(${C_PACKAGE_DIR}/objloader)
        add_subdirectory(${C_PACKAGE_DIR}/analysismethods)
        add_subdirectory(${C_PACKAGE_DIR}/spatialstructures)

        if(WIN32)
            target_link_libraries(
                DHARTAPI
                PRIVATE
                    EmbreeRayTracer
                    OBJLoader
                    SpatialStructures
                    VisibilityGraph
            )
        else()
            target_link_libraries(
                DHARTAPI
                PRIVATE
                    EmbreeRayTracer
                    OBJLoader
                    SpatialStructures
                    VisibilityGraph
                PUBLIC
                    ${EMBREE_LIB}
                    ${TBB_LIB}
                    OpenMP::OpenMP_CXX
            )
            target_include_directories(DHARTAPI PRIVATE ${EMBREE_INCLUDE_DIR})
        endif()

        LIST(APPEND HF_SOURCES
                ${C_INTERFACE_DIR}/objloader_C.cpp
                ${C_INTERFACE_DIR}/objloader_C.h
                ${C_INTERFACE_DIR}/raytracer_C.cpp
                ${C_INTERFACE_DIR}/raytracer_C.h
                ${C_INTERFACE_DIR}/cinterface_utils.h
                ${C_INTERFACE_DIR}/cinterface_utils.cpp
                ${C_INTERFACE_DIR}/spatialstructures_C.h
                ${C_INTERFACE_DIR}/spatialstructures_C.cpp
                ${C_INTERFACE_DIR}/visibility_graph_C.h
                ${C_INTERFACE_DIR}/visibility_graph_C.cpp
        )
        LIST(APPEND PYTHON_MODULES
                ${PYTHON_PACKAGE_DIR}/dhart/geometry
                ${PYTHON_PACKAGE_DIR}/dhart/raytracer
                ${PYTHON_PACKAGE_DIR}/dhart/spatialstructures
                ${PYTHON_PACKAGE_DIR}/dhart/VisibilityGraph
        )
        
    elseif(${DHARTAPI_Config} STREQUAL "Pathfinder")

        add_subdirectory(${C_PACKAGE_DIR}/spatialstructures)
        add_subdirectory(${C_PACKAGE_DIR}/pathfinding)
            if(WIN32)
            target_link_libraries(
                DHARTAPI 
                PRIVATE
                    SpatialStructures
                    Pathfinder
            )
        else()
            target_link_libraries(
                DHARTAPI 
                PRIVATE
                    SpatialStructures
                    Pathfinder
                PUBLIC
                    ${EMBREE_LIB}
                    ${TBB_LIB}
            )
            target_include_directories(DHARTAPI PRIVATE ${EMBREE_INCLUDE_DIR})
        endif()
        LIST(APPEND HF_SOURCES
                ${C_INTERFACE_DIR}/cinterface_utils.h
                ${C_INTERFACE_DIR}/cinterface_utils.cpp
                ${C_INTERFACE_DIR}/spatialstructures_C.h
                ${C_INTERFACE_DIR}/spatialstructures_C.cpp
                ${C_INTERFACE_DIR}/pathfinder_C.h
                ${C_INTERFACE_DIR}/pathfinder_C.cpp
        )
        LIST(APPEND PYTHON_MODULES
                ${PYTHON_PACKAGE_DIR}/dhart/spatialstructures
                ${PYTHON_PACKAGE_DIR}/dhart/pathfinder
        )
    
else()
    message(FATAL_ERROR "That is not a valid configuration ${DHARTAPI_Config}")
endif()

# Add sources to DHARTAPI 
target_sources(DHARTAPI PRIVATE ${HF_SOURCES})


# /$$$$$$$$                   /$$             
#|__  $$__/                  | $$             
#   | $$  /$$$$$$   /$$$$$$$/$$$$$$   /$$$$$$$
#   | $$ /$$__  $$ /$$_____/_  $$_/  /$$_____/
#   | $$| $$$$$$$$|  $$$$$$  | $$   |  $$$$$$ 
#   | $$| $$_____/ \____  $$ | $$ /$$\____  $$
#   | $$|  $$$$$$$ /$$$$$$$/ |  $$$$//$$$$$$$/
#   |__/ \_______/|_______/   \___/ |_______/ 
                                            
if(DHARTAPI_EnableTests)
    enable_testing()
    include(GoogleTest)
    # Download and unpack googletest at DHARTAPI_Configure time
    configure_file(CMakeLists.txt.in googletest-download/CMakeLists.txt)
    execute_process(COMMAND ${CMAKE_COMMAND} -G "${CMAKE_GENERATOR}" .
      RESULT_VARIABLE result
      WORKING_DIRECTORY ${CMAKE_CURRENT_BINARY_DIR}/googletest-download )
    if(result)
      message(FATAL_ERROR "CMake step for googletest failed: ${result}")
    endif()
    execute_process(COMMAND ${CMAKE_COMMAND} --build .
      RESULT_VARIABLE result
      WORKING_DIRECTORY ${CMAKE_CURRENT_BINARY_DIR}/googletest-download )
    if(result)
      message(FATAL_ERROR "Build step for googletest failed: ${result}")
    endif()

    # Prevent overriding the parent project's compiler/linker
    # settings on Windows
    set(gtest_force_shared_crt ON CACHE BOOL "" FORCE)

    # Add googletest directly to our build. This defines
    # the gtest and gtest_main targets.
    add_subdirectory(${CMAKE_CURRENT_BINARY_DIR}/googletest-src
                     ${CMAKE_CURRENT_BINARY_DIR}/googletest-build
                     EXCLUDE_FROM_ALL)

    # The gtest/gtest_main targets carry header search path
    # dependencies automatically when using CMake 2.8.11 or
    # later. Otherwise we have to add them here ourselves.
    if (CMAKE_VERSION VERSION_LESS 2.8.11)
      include_directories("${gtest_SOURCE_DIR}/include")
    endif()

    # Change the linked targets based on what config we're using
    add_executable(HFUnitTests)

    target_include_directories(HFUnitTests PRIVATE ${C_INTERFACE_DIR})

    if(${DHARTAPI_Config} STREQUAL "All")
        message([STATUS] "Building all tests")
        if(WIN32)
        target_link_libraries(
            HFUnitTests
            PRIVATE
                gtest_main
                EmbreeRayTracer
                OBJLoader
                SpatialStructures
                GraphGenerator
                ViewAnalysis
                VisibilityGraph
                HFExceptions
                Pathfinder
        )			
        else()
            target_link_libraries(
                HFUnitTests
                PRIVATE
                    gtest_main
                    EmbreeRayTracer
                    OBJLoader
                    SpatialStructures
                    GraphGenerator
                    ViewAnalysis
                    VisibilityGraph
                    HFExceptions
                    Pathfinder
                PUBLIC
                    ${EMBREE_LIB}
                    ${TBB_LIB}
                    OpenMP::OpenMP_CXX
            )
            target_include_directories(DHARTAPI PRIVATE ${EMBREE_INCLUDE_DIR})
        endif()
        target_sources(
            HFUnitTests
                PRIVATE
                    ${HF_SOURCES}
                    ${C_TEST_DRIVER_DIR}/AnalysisMethods.cpp
                    ${C_TEST_DRIVER_DIR}/embree_raytracer.cpp
                    ${C_TEST_DRIVER_DIR}/SpatialStructures.cpp
                    ${C_TEST_DRIVER_DIR}/OBJLoader.cpp
                    ${C_TEST_DRIVER_DIR}/VisibilityGraph.cpp
                    ${C_TEST_DRIVER_DIR}/ViewAnalysis.cpp
                    ${C_TEST_DRIVER_DIR}/PathFinding.cpp
                    ${C_TEST_DRIVER_DIR}/performance_testing.h
                    ${C_TEST_DRIVER_DIR}/GraphAlgorithms.cpp
                    ${C_TEST_DRIVER_DIR}/CostAlgorithms.cpp
                    ${C_TEST_DRIVER_DIR}/GraphGenerator.cpp
                    ${C_TEST_DRIVER_DIR}/performance.cpp
                    ${C_TEST_DRIVER_DIR}/nanort_raytracer.cpp
                #	${C_TEST_DRIVER_DIR}/embree_raytracer_cinterface.cpp
                #	${C_TEST_DRIVER_DIR}/objloader_cinterface.cpp
                #	${C_TEST_DRIVER_DIR}/analysis_C_cinterface.cpp
                #	${C_TEST_DRIVER_DIR}/pathfinder_C_cinterface.cpp
                #	${C_TEST_DRIVER_DIR}/view_analysis_cinterface.cpp
                #	${C_TEST_DRIVER_DIR}/visibility_graph_cinterface.cpp
                #	${C_TEST_DRIVER_DIR}/spatialstructures_C_cinterface.cpp
        )
    elseif(${DHARTAPI_Config} STREQUAL "RayTracer")
        target_sources(
            HFUnitTests
            PRIVATE
                ${HF_SOURCES}
                ${C_TEST_DRIVER_DIR}/embree_raytracer.cpp
                ${C_TEST_DRIVER_DIR}/nanort_raytracer.cpp
                ${C_TEST_DRIVER_DIR}/OBJLoader.cpp
            )
        if(WIN32)
            target_include_directories(
                HFUnitTests
                PRIVATE
                    ${CMAKE_CURRENT_LIST_DIR}/src
            )
            target_link_libraries(HFUnitTests
                PRIVATE
                    gtest_main
                    OBJLoader
                    HFExceptions
                    EmbreeRayTracer
                )
        else()
            target_include_directories(
                HFUnitTests
                PRIVATE
                    ${CMAKE_CURRENT_LIST_DIR}/src
                    ${EMBREE_INCLUDE_DIR}
            )
            target_link_libraries(HFUnitTests
                PRIVATE
                    gtest_main
                    OBJLoader
                    HFExceptions
                    EmbreeRayTracer
                PUBLIC
                    ${EMBREE_LIB}
                    ${TBB_LIB}
                    OpenMP::OpenMP_CXX
                )
        endif()
    elseif(${DHARTAPI_Config} STREQUAL "GraphGenerator")

        if(WIN32)
            target_link_libraries(
                HFUnitTests
                PRIVATE
                    gtest_main
                    OBJLoader
                    HFExceptions
                    EmbreeRayTracer
                    SpatialStructures
                    GraphGenerator
            )

        else()
            target_link_libraries(
                HFUnitTests
                PRIVATE
                    gtest_main
                    OBJLoader
                    HFExceptions
                    EmbreeRayTracer
                    SpatialStructures
                    GraphGenerator
                PUBLIC
                    ${EMBREE_LIB}
                    ${TBB_LIB}
                    OpenMP::OpenMP_CXX
            )
            target_include_directories(DHARTAPI PRIVATE ${EMBREE_INCLUDE_DIR})
        endif()
        target_sources(
                HFUnitTests
                PRIVATE
                    ${HF_SOURCES}
                    ${C_TEST_DRIVER_DIR}/embree_raytracer.cpp
                    ${C_TEST_DRIVER_DIR}/OBJLoader.cpp
                    ${C_TEST_DRIVER_DIR}/SpatialStructures.cpp
                    ${C_TEST_DRIVER_DIR}/AnalysisMethods.cpp
                    ${C_TEST_DRIVER_DIR}/performance_testing.h
            )

    elseif(${DHARTAPI_Config} STREQUAL "VisibilityGraph")
        if(WIN32)
            target_link_libraries(
                HFUnitTests
                PRIVATE
                    gtest_main
                    OBJLoader
                    HFExceptions
                    EmbreeRayTracer
                    SpatialStructures
                    VisibilityGraph
            )
        else()
            target_link_libraries(
                HFUnitTests
                PRIVATE
                    gtest_main
                    OBJLoader
                    HFExceptions
                    EmbreeRayTracer
                    SpatialStructures
                    VisibilityGraph
                PUBLIC
                    ${EMBREE_LIB}
                    ${TBB_LIB}
                    OpenMP::OpenMP_CXX
            )
            target_include_directories(DHARTAPI PRIVATE ${EMBREE_INCLUDE_DIR})
        endif()
        target_sources(
            HFUnitTests
            PRIVATE
                ${HF_SOURCES}
                ${C_TEST_DRIVER_DIR}/embree_raytracer.cpp
                ${C_TEST_DRIVER_DIR}/OBJLoader.cpp
                ${C_TEST_DRIVER_DIR}/SpatialStructures.cpp
                ${C_TEST_DRIVER_DIR}/VisibilityGraph.cpp
                ${C_TEST_DRIVER_DIR}/performance_testing.h
        )
    elseif(${DHARTAPI_Config} STREQUAL "ViewAnalysis")
        if(WIN32)
            target_link_libraries(
                HFUnitTests
                PRIVATE
                    gtest_main
                    OBJLoader
                    HFExceptions
                    EmbreeRayTracer
                    SpatialStructures
                    ViewAnalysis
            )
        else()
            target_link_libraries(
                HFUnitTests
                PRIVATE
                    gtest_main
                    OBJLoader
                    HFExceptions
                    EmbreeRayTracer
                    SpatialStructures
                    ViewAnalysis
                PUBLIC
                    ${EMBREE_LIB}
                    ${TBB_LIB}
                    OpenMP::OpenMP_CXX
            )
            target_include_directories(DHARTAPI PRIVATE ${EMBREE_INCLUDE_DIR})
        endif()
        target_sources(
            HFUnitTests
            PRIVATE
                ${HF_SOURCES}
                ${C_TEST_DRIVER_DIR}/embree_raytracer.cpp
                ${C_TEST_DRIVER_DIR}/OBJLoader.cpp
                ${C_TEST_DRIVER_DIR}/SpatialStructures.cpp
                ${C_TEST_DRIVER_DIR}/ViewAnalysis.cpp
                ${C_TEST_DRIVER_DIR}/performance_testing.h
        )
    elseif(${DHARTAPI_Config} STREQUAL "VisibilityGraph")
        if(WIN32)
            target_link_libraries(
                HFUnitTests
                PRIVATE
                    gtest_main
                    OBJLoader
                    HFExceptions
                    EmbreeRayTracer
                    SpatialStructures
                    VisibilityGraph
            )
        else()
            target_link_libraries(
                HFUnitTests
                PRIVATE
                    gtest_main
                    OBJLoader
                    HFExceptions
                    EmbreeRayTracer
                    SpatialStructures
                    VisibilityGraph
                PUBLIC
                    ${EMBREE_LIB}
                    ${TBB_LIB}
                    OpenMP::OpenMP_CXX
            )
            target_include_directories(DHARTAPI PRIVATE ${EMBREE_INCLUDE_DIR})
        endif()
        target_sources(
            HFUnitTests
            PRIVATE
                ${HF_SOURCES}
                ${C_TEST_DRIVER_DIR}/embree_raytracer.cpp
                ${C_TEST_DRIVER_DIR}/OBJLoader.cpp
                ${C_TEST_DRIVER_DIR}/SpatialStructures.cpp
                ${C_TEST_DRIVER_DIR}/VisibilityGraph.cpp
                ${C_TEST_DRIVER_DIR}/performance_testing.h
        )
    elseif(${DHARTAPI_Config} STREQUAL "Pathfinder")
        target_link_libraries(
            HFUnitTests
            PRIVATE
                gtest_main
                HFExceptions
                SpatialStructures
                Pathfinder
        )
        target_sources(
            HFUnitTests
            PRIVATE
                ${C_TEST_DRIVER_DIR}/SpatialStructures.cpp
                ${C_TEST_DRIVER_DIR}/PathFinding.cpp
                ${C_TEST_DRIVER_DIR}/performance_testing.h
        )
    endif()
    # add_test(NAME FirstTest COMMAND HFUnitTests)
    gtest_discover_tests(HFUnitTests WORKING_DIRECTORY $<TARGET_FILE_DIR:HFUnitTests>)
    install(
        TARGETS HFUnitTests
        LIBRARY DESTINATION lib
        ARCHIVE DESTINATION lib
        RUNTIME DESTINATION bin
        INCLUDES DESTINATION includes
    )
    add_custom_command(
        TARGET HFUnitTests PRE_BUILD
        COMMAND ${CMAKE_COMMAND} -E copy 
        ${DEPENDENCY_BINARIES}
        $<TARGET_FILE_DIR:HFUnitTests>
    )
    add_custom_command(
        TARGET HFUnitTests PRE_BUILD
        COMMAND ${CMAKE_COMMAND} -E copy_directory
        "${CMAKE_CURRENT_SOURCE_DIR}/${C_PACKAGE_DIR}/tests/Example Models"
        $<TARGET_FILE_DIR:HFUnitTests>
    )
endif()



# /$$$$$$                      /$$              /$$ /$$
#|_  $$_/                     | $$             | $$| $$
#  | $$   /$$$$$$$   /$$$$$$$/$$$$$$   /$$$$$$ | $$| $$
#  | $$  | $$__  $$ /$$_____/_  $$_/  |____  $$| $$| $$
#  | $$  | $$  \ $$|  $$$$$$  | $$     /$$$$$$$| $$| $$
#  | $$  | $$  | $$ \____  $$ | $$ /$$/$$__  $$| $$| $$
# /$$$$$$| $$  | $$ /$$$$$$$/ |  $$$$/  $$$$$$$| $$| $$
#|______/|__/  |__/|_______/   \___/  \_______/|__/|__/


# Install the current C++ Project
install(TARGETS ${project_name}
        EXPORT ${project_name}Targets
        LIBRARY DESTINATION lib
        ARCHIVE DESTINATION lib
        RUNTIME DESTINATION bin
        INCLUDES DESTINATION include
    )

install(FILES ${DEPENDENCY_BINARIES} DESTINATION bin)

# Install python if the option is set to true
if(DHARTAPI_EnablePython)
    message("Installing Python!")
    install(DIRECTORY ${PYTHON_MODULES} DESTINATION dhart)
    install(FILES ${PYTHON_FILES} DESTINATION dhart)
    install(FILES ${DEPENDENCY_BINARIES} DESTINATION dhart/bin)
    if(WIN32)
        install(FILES "${CMAKE_CURRENT_BINARY_DIR}/$<CONFIGURATION>/DHARTAPI.dll" DESTINATION dhart/bin)
    else()
        install(FILES "${CMAKE_CURRENT_BINARY_DIR}/$<CONFIGURATION>/libDHARTAPI.so" DESTINATION dhart/bin)
    endif()
    install (FILES ${RELEASE_DEPENDENCY_BINARIES} CONFIGURATIONS Release DESTINATION dhart/bin)
    install (FILES ${DEBUG_DEPENDENCY_BINARIES} CONFIGURATIONS Debug DESTINATION dhart/bin)

    LIST(APPEND ROOT_FILES ${PYTHON_PACKAGE_DIR}/setup.py)
    LIST(APPEND ROOT_FILES ${PYTHON_PACKAGE_DIR}/conftest.py)
endif()


install (FILES ${RELEASE_DEPENDENCY_BINARIES} CONFIGURATIONS Release DESTINATION bin)
install (FILES ${DEBUG_DEPENDENCY_BINARIES} CONFIGURATIONS Debug DESTINATION bin)

#
#if ($<IF<$<Config:Release>>)
#	install(FILES ${RELEASE_DEPENDENCY_BINARIES} DESTINATION dhart/bin)
#else()
#	install(FILES ${DEBUG_DEPENDENCY_BINARIES} DESTINATION dhart/bin)
#endif()


#install(FILES $<IF:$<CONFIG:Release>,${RELEASE_DEPENDENCY_BINARIES},${DEBUG_DEPENDENCY_BINARIES}> DESTINATION dhart/bin)


install(EXPORT ${project_name}Targets
    FILE
        ${project_name}Targets.cmake
#	NAMESPACE
#		${project_name}::
    DESTINATION
        lib/cmake/${project_name}
)

# Only build C# package on Windows
if(WIN32)
    if (DHARTAPI_EnableCSharp)
        add_subdirectory(${CSHARP_DIR})

        add_custom_command(TARGET DHARTAPI POST_BUILD
            COMMAND ${CMAKE_COMMAND} -E copy_if_different
                "${CMAKE_SOURCE_DIR}/external/Embree/bin/tbb.dll"
                "${CMAKE_CURRENT_BINARY_DIR}/CSharp/$<CONFIGURATION>/tbb.dll"
        )

        add_custom_command(TARGET DHARTAPI POST_BUILD
            COMMAND ${CMAKE_COMMAND} -E copy_if_different
                "${CMAKE_SOURCE_DIR}/external/Embree/bin/embree3.dll"
                "${CMAKE_CURRENT_BINARY_DIR}/CSharp/$<CONFIGURATION>/embree3.dll"
        )

        # The following commands copy resources necessary for C# to perform its unittests
        add_custom_command(TARGET DHARTAPI POST_BUILD
            COMMAND ${CMAKE_COMMAND} -E copy_if_different
                "${CMAKE_CURRENT_BINARY_DIR}/$<CONFIGURATION>/DHARTAPI.dll"
                "${CMAKE_CURRENT_BINARY_DIR}/CSharp/$<CONFIGURATION>/DHARTAPI.dll"
        )

        # Copy example models to the build directory for C#
        add_custom_command(TARGET DHARTAPI POST_BUILD
            COMMAND ${CMAKE_COMMAND} -E copy_directory
                "${CMAKE_CURRENT_SOURCE_DIR}/${PYTHON_PACKAGE_DIR}/dhart/Example Models"
                "${CMAKE_CURRENT_BINARY_DIR}/CSharp/$<CONFIGURATION>/ExampleModels"
        )
        install (FILES ${CSHARP_DEPENDENCY_BINARIES} DESTINATION bin)
    endif()
endif()

install(FILES ${ROOT_FILES} DESTINATION ${CMAKE_INSTALL_PREFIX})
#add_library(${project_name}::${project_name} ALIAS ${project_name})

# In Linux, check for LD_LIBRARY_PATH, add its export to the .bashrc file if not already done
if(NOT WIN32)
    # Setup LD_LIBRARY_PATH
    execute_process(COMMAND bash -c "echo $LD_LIBRARY_PATH"
        OUTPUT_VARIABLE LD_LIBRARY_PATH
        OUTPUT_STRIP_TRAILING_WHITESPACE)

    # Add the lib dir to the library path
    if(NOT LD_LIBRARY_PATH MATCHES ${CMAKE_INSTALL_PREFIX}/lib)
        message(STATUS "Adding ${CMAKE_INSTALL_PREFIX}/lib to LD_LIBRARY_PATH")

        # Append the desired path to .bashrc
        file(APPEND $ENV{HOME}/.bashrc "\n# Added by CMake\nexport LD_LIBRARY_PATH=${CMAKE_INSTALL_PREFIX}/lib:\$LD_LIBRARY_PATH\n")

        # Inform the user to source their .bashrc file
        message(STATUS "Please run 'source ~/.bashrc' to update your environment.")
    else()
        message(STATUS "${CMAKE_INSTALL_PREFIX}/lib is already in LD_LIBRARY_PATH")
    endif()

    # Add the bin dir to the library path
    if(NOT LD_LIBRARY_PATH MATCHES ${CMAKE_INSTALL_PREFIX}/bin)
        message(STATUS "Adding ${CMAKE_INSTALL_PREFIX}/bin to LD_LIBRARY_PATH")

        # Append the desired path to .bashrc
        file(APPEND $ENV{HOME}/.bashrc "\n# Added by CMake\nexport LD_LIBRARY_PATH=${CMAKE_INSTALL_PREFIX}/bin:\$LD_LIBRARY_PATH\n")

        # Inform the user to source their .bashrc file
        message(STATUS "Please run 'source ~/.bashrc' to update your environment.")
    else()
        message(STATUS "${CMAKE_INSTALL_PREFIX}/bin is already in LD_LIBRARY_PATH")
    endif()

    # Setup PYTHONPATH
    execute_process(COMMAND bash -c "echo $PYTHONPATH"
        OUTPUT_VARIABLE PYTHONPATH
        OUTPUT_STRIP_TRAILING_WHITESPACE)

    if(NOT PYTHONPATH MATCHES ${CMAKE_INSTALL_PREFIX})
        message(STATUS "Adding ${CMAKE_INSTALL_PREFIX} to PYTHONPATH")

        # Append the desired path to .bashrc
        file(APPEND $ENV{HOME}/.bashrc "export PYTHONPATH=${CMAKE_INSTALL_PREFIX}:\$PYTHONPATH\n")

        # Inform the user to source their .bashrc file
        message(STATUS "Please run 'source ~/.bashrc' to update your environment.")
    else()
        message(STATUS "${CMAKE_INSTALL_PREFIX} is already in PYTHONPATH")
    endif()
endif()<|MERGE_RESOLUTION|>--- conflicted
+++ resolved
@@ -7,7 +7,6 @@
 set(C_PACKAGE_DIR "Cpp")
 set(C_TEST_DRIVER_DIR "Cpp/tests/src")
 
-<<<<<<< HEAD
 if (WIN32)
     set(DEPENDENCY_BINARIES
             "${CMAKE_SOURCE_DIR}/external/Embree/bin/tbb.dll"
@@ -22,19 +21,6 @@
         "${CMAKE_SOURCE_DIR}/external/Microsoft/cpp/Debug/vcomp140d.dll"
         "${CMAKE_SOURCE_DIR}/external/Microsoft/cpp/Debug/msvcp140d.dll"
     )
-=======
-set(DEBUG_DEPENDENCY_BINARIES
-    "${CMAKE_SOURCE_DIR}/external/Microsoft/cpp/Debug/vcruntime140_1d.dll"
-    "${CMAKE_SOURCE_DIR}/external/Microsoft/cpp/Debug/vcruntime140d.dll"
-    "${CMAKE_SOURCE_DIR}/external/Microsoft/cpp/Debug/vcomp140d.dll"
-    "${CMAKE_SOURCE_DIR}/external/Microsoft/cpp/Debug/msvcp140d.dll"
-)
- 
-set(RELEASE_DEPENDENCY_BINARIES
-    "${CMAKE_SOURCE_DIR}/external/Microsoft/cpp/Release/vcruntime140_1.dll"
-    "${CMAKE_SOURCE_DIR}/external/Microsoft/cpp/Release/vcomp140.dll"
-)
->>>>>>> c5d3d52e
 
     set(RELEASE_DEPENDENCY_BINARIES
         "${CMAKE_SOURCE_DIR}/external/Microsoft/cpp/Release/vcruntime140_1.dll"
