--- conflicted
+++ resolved
@@ -4,13 +4,10 @@
     pull_request:
         branches:    
             - dev_stage
-<<<<<<< HEAD
     push:
         branches:    
             - dev_stage
-=======
             - main
->>>>>>> 77d5f02e
 
 jobs:
   doxygen:
