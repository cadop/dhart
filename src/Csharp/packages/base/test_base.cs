using Microsoft.VisualStudio.TestTools.UnitTesting;

using System.Diagnostics;
using System;
using DHARTAPI.NativeUtils;
using System.Collections.Generic;
using System.Linq;
using DHARTAPI.Geometry;

namespace DHARTAPI.Tests.Base
{
    [TestClass]
    public class UnitTestTest
    {
        [TestMethod]
        public void TestTrue()
        {
            Assert.IsTrue(true);
        }
    
       }

    [TestClass]
    public class OcclusionPerformance
        /// Compare calling intersectOccluded with a float array (which then has its own
        /// overload for C_CastOcclusionRays) vs. using IntersectOccluded with a Vector3D array
    {
        private const string plane_path = "ExampleModels/plane.obj";

        [TestMethod]
        public void VectorThreeD()
        {
            var stopwatch = new Stopwatch();

            MeshInfo Mesh = OBJLoader.LoadOBJ(plane_path, CommonRotations.Yup_To_Zup);
            DHARTAPI.RayTracing.EmbreeBVH BVH = new DHARTAPI.RayTracing.EmbreeBVH(Mesh);

            // Size of test
            const int arraysize = 1000000;

            Vector3D[] origin_vector = new Vector3D[arraysize];
            Vector3D[] direction_vector = new Vector3D[1];

            direction_vector[0] = new Vector3D(0, 0, -1);

            for (int i = 0; i < arraysize; i++)
            {
                origin_vector[i] = new Vector3D(0, 0, 1);
            }

            // Start the stopwatch test
            stopwatch.Start();

            bool[] results = DHARTAPI.RayTracing.EmbreeRaytracer.IntersectOccluded(BVH, origin_vector, direction_vector, -1);

            // End the stopwatch
            stopwatch.Stop();

            foreach (bool result in results)
                Assert.IsTrue(result);

            Console.WriteLine(" Passing Vector3D array took {0} milliseconds", stopwatch.Elapsed.TotalMilliseconds);
        }

        [TestMethod]
<<<<<<< HEAD
        public void ArrayFlatten()
=======
        public void Flat()
>>>>>>> c967d6aa
        {
            var stopwatch = new Stopwatch();

            MeshInfo Mesh = OBJLoader.LoadOBJ(plane_path, CommonRotations.Yup_To_Zup);
            DHARTAPI.RayTracing.EmbreeBVH BVH = new DHARTAPI.RayTracing.EmbreeBVH(Mesh);

            // Size of test
            const int arraysize = 1000000;

            float[] origin_vector = new float[arraysize * 3];
            float[] direction_vector = new float[3];

            direction_vector[0] = 0.0f;
            direction_vector[1] = 0.0f;
            direction_vector[2] = -1.0f;

            for (int i = 0; i < arraysize; i++)
            {
                int stride = i * 3;
                origin_vector[stride] = 0f;
                origin_vector[stride + 1] = 0f;
                origin_vector[stride + 2] = 1f;
            }

            // Start the stopwatch test
            stopwatch.Start();

            bool[] results = DHARTAPI.RayTracing.EmbreeRaytracer.IntersectOccluded(BVH, origin_vector, direction_vector, -1);

            // End the stopwatch
            stopwatch.Stop();

            foreach (bool result in results)
                Assert.IsTrue(result);

            Console.WriteLine(" Passing already Flat array took {0} milliseconds", stopwatch.Elapsed.TotalMilliseconds);
        }
    }
}<|MERGE_RESOLUTION|>--- conflicted
+++ resolved
@@ -63,11 +63,7 @@
         }
 
         [TestMethod]
-<<<<<<< HEAD
-        public void ArrayFlatten()
-=======
         public void Flat()
->>>>>>> c967d6aa
         {
             var stopwatch = new Stopwatch();
 
