--- conflicted
+++ resolved
@@ -244,9 +244,6 @@
 	}
 	return HF_STATUS::OK;
 
-<<<<<<< HEAD
-}
-=======
 }
 
 
@@ -327,4 +324,3 @@
 //	return HF_STATUS::OK;
 //
 //}
->>>>>>> c5d3d52e
