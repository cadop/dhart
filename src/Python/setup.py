--- conflicted
+++ resolved
@@ -5,11 +5,7 @@
     long_description = fh.read()
 
 setup(name='dhart',
-<<<<<<< HEAD
-      version='0.3.0',
-=======
       version='0.2.23',
->>>>>>> 4ff83a84
       description='Design Humans Analysis RoboTics',
       long_description=long_description,
       long_description_content_type="text/markdown",
