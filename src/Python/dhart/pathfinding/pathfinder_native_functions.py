--- conflicted
+++ resolved
@@ -255,25 +255,16 @@
         HFPython.DestroyPath(c_void_p(path_ptr))
 
 
-<<<<<<< HEAD
-
-=======
-        
->>>>>>> c5d3d52e
+
 def C_GetPredAsPaths(
     graph_ptr: c_void_p,
     num_nodes: int,
     cost_type: str
     ) -> List[Union[Tuple[c_void_p, c_void_p, int], None]]:
     """ Find a path between every node in the graph
-<<<<<<< HEAD
-    """
-
-=======
-
-    """
-    
->>>>>>> c5d3d52e
+
+    """
+    
     # This will generate about num_nodes^2 paths
     num_paths = num_nodes * num_nodes
 
@@ -282,11 +273,7 @@
     # c_path_num = c_int(num_paths)
     cost_str = GetStringPtr(cost_type)
     c_sizes = path_sizes_type()
-<<<<<<< HEAD
-
-=======
-    
->>>>>>> c5d3d52e
+    
     node_vector = c_void_p(0)
     node_data = c_void_p(0)
     length_vector = c_void_p(0)
@@ -311,9 +298,6 @@
     # Read outputs. Replace paths that couldn't be generated
     # with None in the output array
 
-<<<<<<< HEAD
-    return (node_vector, node_data, length_vector, length_data)
-=======
     return (node_vector, node_data, length_vector, length_data)
 
 def C_AlternateCostsAlongPath(
@@ -362,5 +346,4 @@
         score = out_scores[i]
         out_vals.append(score)
         
-    return out_vals
->>>>>>> c5d3d52e
+    return out_vals