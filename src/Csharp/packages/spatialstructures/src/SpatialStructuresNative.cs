--- conflicted
+++ resolved
@@ -293,7 +293,6 @@
         private static extern HF_STATUS DestroyFloatVector(IntPtr float_vector);
 
         [DllImport(NativeConstants.DLLPath)]
-<<<<<<< HEAD
         private static extern HF_STATUS GetEdgeCost(
             IntPtr graph_ptr,
             int parent_id,
@@ -301,11 +300,11 @@
             string cost_type,
             ref float out_float
         );
-=======
+
+        [DllImport(NativeConstants.DLLPath)]
         private static extern HF_STATUS CalculateAndStoreCrossSlope(IntPtr graph_pointer);
 
         [DllImport(NativeConstants.DLLPath)]
         private static extern HF_STATUS CalculateAndStoreEnergyExpenditure(IntPtr graph_pointer);
->>>>>>> 1b4eafc1
     }
 }