--- conflicted
+++ resolved
@@ -16,84 +16,84 @@
 
 namespace DHARTAPI.NativeUtils
 {
-	
-	/*! 
-		\brief Pointers to a C++ vector's data, the vector itself, and the size of the vector
-		
-		\details
-		Carries all data necessary to create an instance of NativeArray{T}.
-
-		\note
-		usage of the name "vector" here corresponds to the C++ Standard Library's `std::vector`
-		object, not the 3D vector described in Vector3D. 
-	*/
-	internal struct CVectorAndData
-	{
-		/*! \brief Pointer to vector's data in C++. This is what .array maps the span to.*/
-		public IntPtr data;
-
-		/*! \brief Pointer to the vector itself in unmanaged memory Used for deletion. */
-		public IntPtr vector;
-
-		/*! \brief The number of elements held in unmanaged memory */
-		public int size;
-
-		/*! \brief The size of the second dimension of this vector (if any). */
-		public int size2;
-
-		/*! 
-			\brief Construct a new instance of CVectorAndData.
-
-			\param in_data Pointer to the vector's data.
-			\param in_vector Pointer to the vector itself.
-			\param size The number of elements within this vector.
-			\param size2
-			The number of elements held in this vector's second dimension. If set to -1, the array
-			is considered 1 dimensional.
-		*/
-		public CVectorAndData(IntPtr in_data, IntPtr in_vector, int size = -1, int size2 = -1)
-		{
-			data = in_data;
-			vector = in_vector;
-			this.size = size;
-			this.size2 = size2;
-		}
-
-		/*!
-			\brief Determine whether or not this CVectorAndData points to a actual vector.
-		
-			\details
-			A vector is considered invalid if any of its pointers are null, or if its size is less than or equal to zero. 
-		
-			\returns 
-			true if size > 0 and both the data and vector pointers are not equal to IntPtr.Zero otherwise, false
-		*/
-		public bool IsValid() => (size > 0 && data != IntPtr.Zero && vector != IntPtr.Zero);
-	}
-
-	/*! 
+    
+    /*! 
+        \brief Pointers to a C++ vector's data, the vector itself, and the size of the vector
+        
+        \details
+        Carries all data necessary to create an instance of NativeArray{T}.
+
+        \note
+        usage of the name "vector" here corresponds to the C++ Standard Library's `std::vector`
+        object, not the 3D vector described in Vector3D. 
+    */
+    internal struct CVectorAndData
+    {
+        /*! \brief Pointer to vector's data in C++. This is what .array maps the span to.*/
+        public IntPtr data;
+
+        /*! \brief Pointer to the vector itself in unmanaged memory Used for deletion. */
+        public IntPtr vector;
+
+        /*! \brief The number of elements held in unmanaged memory */
+        public int size;
+
+        /*! \brief The size of the second dimension of this vector (if any). */
+        public int size2;
+
+        /*! 
+            \brief Construct a new instance of CVectorAndData.
+
+            \param in_data Pointer to the vector's data.
+            \param in_vector Pointer to the vector itself.
+            \param size The number of elements within this vector.
+            \param size2
+            The number of elements held in this vector's second dimension. If set to -1, the array
+            is considered 1 dimensional.
+        */
+        public CVectorAndData(IntPtr in_data, IntPtr in_vector, int size = -1, int size2 = -1)
+        {
+            data = in_data;
+            vector = in_vector;
+            this.size = size;
+            this.size2 = size2;
+        }
+
+        /*!
+            \brief Determine whether or not this CVectorAndData points to a actual vector.
+        
+            \details
+            A vector is considered invalid if any of its pointers are null, or if its size is less than or equal to zero. 
+        
+            \returns 
+            true if size > 0 and both the data and vector pointers are not equal to IntPtr.Zero otherwise, false
+        */
+        public bool IsValid() => (size > 0 && data != IntPtr.Zero && vector != IntPtr.Zero);
+    }
+
+    /*! 
         \brief Holds global information relevant to interop.
     */
-	internal static class NativeConstants
-	{
-		/*! \brief Relative path to the DHART_API DLL. 
+    internal static class NativeConstants
+    {
+        /*! \brief Relative path to the DHART_API DLL. 
             
             \remarks
             This is used in the DLL imports section of every function that calls into native code in this library.
         */
-		public const string DLLPath = "DHARTAPI.dll";
-	}
-
-	/*!
+        public const string DLLPath = "DHARTAPI.dll";
+    }
+
+    /*!
         \brief Contains some functions useful for converting data for interop.
         
         \remarks
         These functions are frequently called internally in multiple DHARTAPI
         namespaces. 
     */
-	public static class HelperFunctions
-	{
-		/*! 
+    public static class HelperFunctions
+    {
+        /*! 
             \brief Copy an array of structs from unmanaged memory into managed memory </summary>
             
             \tparam T The type of struct to copy.
@@ -104,27 +104,27 @@
             \pre `length` is equal to the length of `unmanagedArray` in native memory
             \post `managedArray` is filled with copies of the elements from `unmanagedArray`
        */
-		internal static void MarshalUnmananagedArray2Struct<T>(IntPtr unmanagedArray, int length, out T[] mangagedArray) where T : struct
-		{
-			// Calculate the size T in bytes
-			var size = Marshal.SizeOf(typeof(T));
-
-			// Construct a new managed array of T that can fit all elements of UnmanagedArray
-			mangagedArray = new T[length];
-
-			// Iterate through every element in UnmanagedArray
-			for (int i = 0; i < length; i++)
-			{
-				// Calculate the position of the element in unnmanagedArray at index i
-				IntPtr ins = new IntPtr(unmanagedArray.ToInt64() + i * size);
-
-				// Marshal this pointer to a struct, then insert it into the same index in
-				// the managed array
-				mangagedArray[i] = (T)Marshal.PtrToStructure(ins, typeof(T));
-			}
-		}
-
-		/*! 
+        internal static void MarshalUnmananagedArray2Struct<T>(IntPtr unmanagedArray, int length, out T[] mangagedArray) where T : struct
+        {
+            // Calculate the size T in bytes
+            var size = Marshal.SizeOf(typeof(T));
+
+            // Construct a new managed array of T that can fit all elements of UnmanagedArray
+            mangagedArray = new T[length];
+
+            // Iterate through every element in UnmanagedArray
+            for (int i = 0; i < length; i++)
+            {
+                // Calculate the position of the element in unnmanagedArray at index i
+                IntPtr ins = new IntPtr(unmanagedArray.ToInt64() + i * size);
+
+                // Marshal this pointer to a struct, then insert it into the same index in
+                // the managed array
+                mangagedArray[i] = (T)Marshal.PtrToStructure(ins, typeof(T));
+            }
+        }
+
+        /*! 
             \brief Convert a  vector array into an array of floats. Slower than passing a Vector3D array.
             
             \param vectors The array of vectors to convert
@@ -135,33 +135,32 @@
                 \remarks Useful for preparing for Pinvoke
             \endinternal
         */
-		public static float[] FlattenVectorArray(IEnumerable<Vector3D> vectors)
-		{
-			// Create a new output array of ffloats 3x the size of vectors.
-			float[] out_array = new float[vectors.Count() * 3];
-			int i = 0;
-
-			// Iterate through every vector in the input vectors
-			foreach (var vector in vectors)
-			{
-				// Calculate the index of the first element in the
-				// output array
-				int os = i * 3;
-
-				// fill the next 3 elements with the x,y and z parameters of this vector
-				out_array[os] = vector.x;
-				out_array[os + 1] = vector.y;
-				out_array[os + 2] = vector.z;
-
-				// Increment loop variable
-				i++;
-			}
-
-			// Return result
-			return out_array;
-		}
-
-<<<<<<< HEAD
+        public static float[] FlattenVectorArray(IEnumerable<Vector3D> vectors)
+        {
+            // Create a new output array of ffloats 3x the size of vectors.
+            float[] out_array = new float[vectors.Count() * 3];
+            int i = 0;
+
+            // Iterate through every vector in the input vectors
+            foreach (var vector in vectors)
+            {
+                // Calculate the index of the first element in the
+                // output array
+                int os = i * 3;
+
+                // fill the next 3 elements with the x,y and z parameters of this vector
+                out_array[os] = vector.x;
+                out_array[os + 1] = vector.y;
+                out_array[os + 2] = vector.z;
+
+                // Increment loop variable
+                i++;
+            }
+
+            // Return result
+            return out_array;
+        }
+
         /*! 
             \brief Convert a vector3d array into an array of floats. A faster overload to the enumerable method.
             
@@ -174,61 +173,21 @@
             \endinternal
         */
         public static float[] FlattenVectorArray(Vector3D[] vectors)
-		{
-			// Create a new output array of floats 3x the size of vectors.
-			float[] out_array = new float[vectors.Length * 3];
-
-			// Use Unsafe.Add to iterate over the array 
-			//ref var s0 = ref vectors[0];
-			for (int i = 0, j = 0; i < vectors.Length; i++, j += 3)
-			{
-				out_array[j] = vectors[i].x;
-				out_array[j + 1] = vectors[i].y;
-				out_array[j + 2] = vectors[i].z;
-			}
-=======
-		/// <summary>
-		/// Flatten array by passing array directly
-		/// </summary>
-		/// <param name="vectors"></param>
-		/// <returns></returns>
-		public static float[] FlattenVectorArray(Vector3D[] vectors)
-		{
-			// Create a new output array of floats 3x the size of vectors.
-			float[] out_array = new float[vectors.Length * 3];
-
-			// Use Unsafe.Add to iterate over the array 
-			//ref var s0 = ref vectors[0];
-			for (int i = 0, j = 0; i < vectors.Length; i++, j += 3)
-			{
-				out_array[j] = vectors[i].x;
-				out_array[j + 1] = vectors[i].y;
-				out_array[j + 2] = vectors[i].z;
-			}
-
-			return out_array;
-		}
-
-		public static float[] FlattenVectorArrayUnsafe(Vector3D[] vectors)
         {
             // Create a new output array of floats 3x the size of vectors.
             float[] out_array = new float[vectors.Length * 3];
 
             // Use Unsafe.Add to iterate over the array 
-            ref var s0 = ref vectors[0];
+            //ref var s0 = ref vectors[0];
             for (int i = 0, j = 0; i < vectors.Length; i++, j += 3)
             {
-                out_array[j] = Unsafe.Add(ref s0, i).x;
-                out_array[j + 1] = Unsafe.Add(ref s0, i).y;
-                out_array[j + 2] = Unsafe.Add(ref s0, i).z;
+                out_array[j] = vectors[i].x;
+                out_array[j + 1] = vectors[i].y;
+                out_array[j + 2] = vectors[i].z;
             }
 
             return out_array;
         }
->>>>>>> 05f91bcf
-
-			return out_array;
-		}
 
         /*! 
             \brief Convert a flat array of floats into a vector of points where result_array is true
@@ -241,7 +200,7 @@
            
             \returns An array of Vector3D where every 3 floats in float_array is a single vector3D.
             
-			\pre The length of `result_array` is equal to 1/3 the length of `float_array`
+            \pre The length of `result_array` is equal to 1/3 the length of `float_array`
 
             \remarks
             This function is used frequently internally to handle results of ray intersections.
@@ -252,34 +211,34 @@
        */
 
         public static Vector3D[] FloatArrayToVectorArray(float[] float_array, bool[] result_array)
-		{
-			// If our precondition isn't met, throw
-			int size = float_array.Length / 3;
-			if (size != result_array.Length)
-				throw new ArgumentException("Size of float_array was not equal to the size of the result array!");
-
-			Vector3D[] out_points = new Vector3D[size];
-
-			// Iterate through every result
-			for (int i = 0; i < size; i++)
-			{
-
-				// Calculate the index of this point in float_array
-				int os = i * 3;
-
-				// If the result array indicated an intersection here, insert a new vector
-				// at this point containing the x,y, and z coordinates of the new point
-				if (result_array[i])
-				{
-					float x = float_array[os];
-					float y = float_array[os + 1];
-					float z = float_array[os + 2];
-					out_points[i] = new Vector3D(x, y, z);
-				}
-				else // Return an invalid point to signify that no geometry was intersected
-					out_points[i] = new Vector3D(Single.NaN, Single.NaN, Single.NaN);
-			}
-			return out_points;
-		}
-	}
+        {
+            // If our precondition isn't met, throw
+            int size = float_array.Length / 3;
+            if (size != result_array.Length)
+                throw new ArgumentException("Size of float_array was not equal to the size of the result array!");
+
+            Vector3D[] out_points = new Vector3D[size];
+
+            // Iterate through every result
+            for (int i = 0; i < size; i++)
+            {
+
+                // Calculate the index of this point in float_array
+                int os = i * 3;
+
+                // If the result array indicated an intersection here, insert a new vector
+                // at this point containing the x,y, and z coordinates of the new point
+                if (result_array[i])
+                {
+                    float x = float_array[os];
+                    float y = float_array[os + 1];
+                    float z = float_array[os + 2];
+                    out_points[i] = new Vector3D(x, y, z);
+                }
+                else // Return an invalid point to signify that no geometry was intersected
+                    out_points[i] = new Vector3D(Single.NaN, Single.NaN, Single.NaN);
+            }
+            return out_points;
+        }
+    }
 }