#include "gtest/gtest.h"

#include <memory>

#include <boost/graph/dijkstra_shortest_paths.hpp>
#include <boost/graph/breadth_first_search.hpp>
#include <boost/graph/dijkstra_shortest_paths_no_color_map.hpp>
#include <boost/exception/exception.hpp>

#include <path_finder.h>
#include <boost_graph.h>
#include <graph.h>
#include <node.h>
#include <edge.h>
#include <path.h>
#include <HFExceptions.h>

#include "pathfinder_C.h"
#include "cost_algorithms.h"
#include "spatialstructures_C.h"
#include <numeric>

using namespace HF::SpatialStructures;
using namespace HF::Pathfinding;
using std::vector;

TEST(_Pathfinding, BoostGraphCreation) {

	Graph g;
	g.addEdge(0, 1, 100);
	g.addEdge(0, 2, 50);
	g.addEdge(1, 3, 10);
	g.addEdge(2, 3, 10);

	g.Compress();
    std::unique_ptr<BoostGraph> bg = std::make_unique<BoostGraph>(BoostGraph(g));
	ASSERT_EQ(num_vertices(bg.get()->g),4);
}

TEST(_Pathfinding, SinglePath) {

	Graph g;
	g.addEdge(0, 1, 100);
	g.addEdge(0, 2, 50);
	g.addEdge(1, 3, 10);
	g.addEdge(2, 3, 10);
	g.Compress();

	//The optimal path here is 0->2->3
	std::vector<PathMember> OptimalPath = {
		{50,0},
		{10,2},
		{0,3}
	};
	Path OP(OptimalPath);

	BoostGraph* bg = new BoostGraph(g);
	Path p = FindPath(bg, 0, 3);
	delete bg;

	ASSERT_EQ(OP, p);
	
}

TEST(_Pathfinding, MultiplePaths) {

	Graph g;
	g.addEdge(0, 1, 100);
	g.addEdge(0, 2, 50);
	g.addEdge(1, 3, 10);
	g.addEdge(2, 3, 10);
	g.Compress();

	//The optimal path here is 0->2->3
	std::vector<PathMember> OptimalPath = {
		{50,0},
		{10,2},
		{0,3}
	};

	Path OP(OptimalPath);

	BoostGraph* bg = new BoostGraph(g);

	std::vector<int> start_points(100, 0);
	std::vector<int> end_points(100, 3);

	auto paths = FindPaths(bg, start_points, end_points);
	delete bg;


	for (const auto& path : paths)
		ASSERT_EQ(OP, path);
}

// A quick copy of the method to construct a path from a distnace
// and predecessor matrix in the pathfinder with some modifications.
// Using this to test distance and predecessor matricies. 
inline Path QuickConstructPath(
	int start,
	int end,
	const std::vector<int> &  pred,
	const std::vector<float> & distances
) {

	// Create a new path and add the end point.
	Path p;
	p.AddNode(end, 0);

	int current_node = end;
	if (pred[current_node] == current_node) return Path{};

	float last_cost = distances[current_node];

	while (current_node != start) {
		int next_node = pred[current_node];
		float current_cost = distances[next_node];
		float de_facto_cost = last_cost - current_cost;
	
		p.AddNode(next_node, de_facto_cost);
		
		last_cost = current_cost;
		current_node = next_node;
	}

	// Flip the order of this since this algorithm generates it from end to start
	p.Reverse();
	return p;
}

/*! Ensures taht no runtime errors occur and the array if of the correct length.*/
TEST(_Pathfinding, DistanceAndPredecessorMatrices) {

	//! [EX_DistPred]

	// Create a graph with some edges
	Graph g;

	vector<Node> nodes = {
		Node(1,2,3), Node(4, 5, 6),
		Node(7, 8, 9), Node(10, 1, 2)
	};
	g.addEdge(nodes[0], nodes[1], 10); g.addEdge(nodes[1], nodes[2], 20);
	g.addEdge(nodes[0], nodes[2], 5); g.addEdge(nodes[1], nodes[0], 10);
	g.Compress();

	// Turn it into a boost graph
	auto bg = CreateBoostGraph(g);

	// Create distance/predecessor matricies from the boost graph
	auto matricies = GenerateDistanceAndPred(*bg.get());

	// print output
	std::cerr << "DIST PRED " << g.size() << std::endl;
	std::cerr << matricies << std::endl;
	
	// get matricies from the output
	vector<float>* distance_matrix = matricies.dist;
	vector<int>* predecessor_matrix = matricies.pred;

	//! [EX_DistPred]

	// Generate a path using both this predecessor/distance matrix
	// and compare it to a standard path.
	auto dist_pred_path = QuickConstructPath(0, 2, *predecessor_matrix, *distance_matrix);
	auto actual_path = FindPath(bg.get(), 0, 2);

	// Compare the path from distance and predecessor matricies, to the actual path
	ASSERT_EQ(actual_path, dist_pred_path);

	//! [EX_DistPred_2]

	// Free them since it's our responsibility.
	delete distance_matrix;
	delete predecessor_matrix;
	
	//! [EX_DistPred_2]
}


// Performs the same task as the C++ DistanceAndPredecessor Matricies
// using the C-Interface, then compares the results to the results
// from using the C++ functions. 
TEST(C_Pathfinder, DistanceAndPredecessorMatrices_C) {

	//! [EX_DistPred_C]
	// Create a graph
	Graph * g;
	CreateGraph(NULL, -1, &g);

	// Create some nodes and add edges to the graph
	vector<vector<float>> nodes = {
		{1, 2, 3}, {4, 5, 6}, {7, 8, 9}, {10, 1, 2}
	};
	AddEdgeFromNodes(g, nodes[0].data(), nodes[1].data(), 10, "");
	AddEdgeFromNodes(g, nodes[1].data(), nodes[2].data(), 20, "");
	AddEdgeFromNodes(g, nodes[0].data(), nodes[2].data(), 5, "");
	AddEdgeFromNodes(g, nodes[1].data(), nodes[0].data(), 10, "");
	Compress(g);
	
	// Create output parameters
	std::vector<float>* dist_vector; std::vector<int>* pred_vector;
	float* dist_data; int* pred_data;

	// Call into the new function
	auto status = CalculateDistanceAndPredecessor(g,"", &dist_vector, &dist_data, &pred_vector, &pred_data);
		
	//! [EX_DistPred_C]
	
	ASSERT_EQ(HF::Exceptions::HF_STATUS::OK, status);
	// Calculate the matricies using the C++ function, to ensure the results are identical
	// Turn it into a boost graph
	auto bg = CreateBoostGraph(*g);

	// Create distance/predecessor matricies from the boost graph
	auto matricies = GenerateDistanceAndPred(*bg.get());
	auto cpp_pred = matricies.pred; auto cpp_dist = matricies.dist;
	
	// Compare to C-Interface  generated results
	for (int i = 0; i < g->size() * g->size(); i++) {
		
		// Comparisons between nans will always fail, so handle this before
		// doing the equality check. 
		const bool cpp_dist_is_nan = std::isnan(cpp_dist->at(i));
		const bool dist_is_nan = std::isnan(dist_vector->at(i));
		if (cpp_dist_is_nan && dist_is_nan) continue;

		ASSERT_EQ(cpp_pred->at(i), pred_vector->at(i));
		ASSERT_EQ(cpp_dist->at(i), dist_vector->at(i));
	}
	delete matricies.dist;
	delete matricies.pred;

	//! [EX_DistPred_C_2]
	
	// Print both matricies
	const int array_length = dist_vector->size();
	std::cout << "Distance Matrix: [";
	for (int i = 0; i < array_length; i++)
		std::cout << dist_vector->at(i) << (i ==  array_length - 1 ? "]\r\nPredecessor Mattrix: [" : ", ");
	for (int i = 0; i < array_length; i++)
		std::cout << pred_vector->at(i) << (i == array_length - 1 ? "]\r\n" : ", ");

	// Cleanup memory
	DestroyIntVector(pred_vector);
	DestroyFloatVector(dist_vector);

	//! [EX_DistPred_C_2]
}

///
///	The following are tests for the code samples for HF::SpatialStructures::Pathfinding
///

TEST(_boostGraph, Constructor) {
	// be sure to #include "boost_graph.h", #include "node.h", #include "graph.h", and #include <vector>

	// In order to create a BoostGraph, we must first create a Graph instance first.
	// We must prepare the nodes, their edges, and the weights (distances) of each edge.

	// Create the nodes
	HF::SpatialStructures::Node node_0(1.0f, 1.0f, 2.0f);
	HF::SpatialStructures::Node node_1(2.0f, 3.0f, 4.0f, 5);
	HF::SpatialStructures::Node node_2(11.0f, 22.0f, 140.0f);

	// Create a container (vector) of nodes
	std::vector<HF::SpatialStructures::Node> nodes = { node_0, node_1, node_2 };

	// Create matrices for edges and distances, edges.size() == distances().size()
	std::vector<std::vector<int>> edges = { { 1, 2 }, { 2 }, { 1 } };
	std::vector<std::vector<float>> distances = { { 1.0f, 2.5f }, { 54.0f }, { 39.0f } };

	// Now you can create a Graph - note that nodes, edges, and distances are passed by reference
	HF::SpatialStructures::Graph graph(edges, distances, nodes);

	// Passing Graph graph to BoostGraph bg, by reference
	HF::Pathfinding::BoostGraph bg(graph);
}

TEST(_boostGraph, ConstructorCostName) {
	// be sure to #include "boost_graph.h", #include "node.h", #include "graph.h", and #include <vector>

	// for brevity
	using HF::SpatialStructures::Node;
	using HF::SpatialStructures::Graph;
	using HF::Pathfinding::BoostGraph;
	using HF::SpatialStructures::CostAlgorithms::CalculateEnergyExpenditure;


	// Create the nodes
	Node node_0(1.0f, 1.0f, 2.0f);
	Node node_1(2.0f, 3.0f, 4.0f, 5);
	Node node_2(11.0f, 22.0f, 140.0f);

	// Create a graph. No nodes/edges for now.
	Graph graph;

	// Add edges. These will have the default edge values, forming the default graph.
	graph.addEdge(node_0, node_1, 1);
	graph.addEdge(node_0, node_2, 2.5);
	graph.addEdge(node_1, node_2, 54.0);
	graph.addEdge(node_2, node_1, 39.0);

	// Always compress the graph after adding edges!
	graph.Compress();

	// Retrieve a Subgraph, parent node ID 0 -- of alternate edge costs.
	// Add these alternate edges to graph.
	std::string desired_cost_type = "cross slope";
	auto edge_set = CalculateEnergyExpenditure(graph.GetSubgraph(0));
	graph.AddEdges(edge_set, desired_cost_type);

	// Creating a BoostGraph.
	HF::Pathfinding::BoostGraph bg(graph, desired_cost_type);
}

TEST(_boostGraph, Destructor) {
	// be sure to #include "boost_graph.h", #include "node.h", #include "graph.h", and #include <vector>

	// In order to create a BoostGraph, we must first create a Graph instance first.
	// We must prepare the nodes, their edges, and the weights (distances) of each edge.

	// Create the nodes
	HF::SpatialStructures::Node node_0(1.0f, 1.0f, 2.0f);
	HF::SpatialStructures::Node node_1(2.0f, 3.0f, 4.0f, 5);
	HF::SpatialStructures::Node node_2(11.0f, 22.0f, 140.0f);

	// Create a container (vector) of nodes
	std::vector<HF::SpatialStructures::Node> nodes = { node_0, node_1, node_2 };

	// Create matrices for edges and distances, edges.size() == distances().size()
	std::vector<std::vector<int>> edges = { { 1, 2 }, { 2 }, { 1 } };
	std::vector<std::vector<float>> distances = { { 1.0f, 2.5f }, { 54.0f }, { 39.0f } };

	// Now you can create a Graph - note that nodes, edges, and distances are passed by reference
	HF::SpatialStructures::Graph graph(edges, distances, nodes);

	// Begin scope
	{
		// Create a BoostGraph bg, from a Graph graph (passing g by reference)
		HF::Pathfinding::BoostGraph bg(graph);
	}
	// End scope

	// When bg goes out of scope, BoostGraph::~BoostGraph is called
	// An explicit call to BoostGraph::~BoostGraph is also made when
	// invoking operator delete on a (BoostGraph *)
}

TEST(_boostGraphDeleter, OperatorFunction) {
	// be sure to #include "path_finder.h", #include "boost_graph.h", 
	// #include "node.h", #include "graph.h", and #include <vector>

	// For this example, we must have a BoostGraph instance to use with BoostGraphDeleter.
	// In order to create a BoostGraph, we must first create a Graph instance first.
	// We must prepare the nodes, their edges, and the weights (distances) of each edge.

	// Create the nodes
	HF::SpatialStructures::Node node_0(1.0f, 1.0f, 2.0f);
	HF::SpatialStructures::Node node_1(2.0f, 3.0f, 4.0f, 5);
	HF::SpatialStructures::Node node_2(11.0f, 22.0f, 140.0f);

	// Create a container (vector) of nodes
	std::vector<HF::SpatialStructures::Node> nodes = { node_0, node_1, node_2 };

	// Create matrices for edges and distances, edges.size() == distances().size()
	std::vector<std::vector<int>> edges = { { 1, 2 }, { 2 }, { 1 } };
	std::vector<std::vector<float>> distances = { { 1.0f, 2.5f }, { 54.0f }, { 39.0f } };

	// Now you can create a Graph - note that nodes, edges, and distances are passed by reference
	HF::SpatialStructures::Graph graph(edges, distances, nodes);

	// Passing Graph graph to BoostGraph bg, by reference
	HF::Pathfinding::BoostGraph bg(graph);

	//
	// Read below on BoostGraphDeleter -- this is important.
	//

	// BoostGraphDeleter is needed by std::unique_ptr to destroy a BoostGraph; it is not meant to be called directly.
	// You do not want to pass the address of a stack-allocated BoostGraph to BoostGraphDeleter::operator().

	// BoostGraphDeleter's operator() calls operator delete on the (BoostGraph *) argument,
	// and passing the address of a stack-allocated BoostGraph for said argument
	// will result in undefined behavior.

	//
	// In other words, do __not__ do the following:
	//
	/* 
		This code compiles and builds, but this is an example of what NOT to do --
		so the remainder of this test is commented out.
	
	HF::Pathfinding::BoostGraphDeleter bg_deleter;

	// Create a stack-allocated BoostGraph from a HF::SpatialStructures::Graph graph
	HF::Pathfinding::BoostGraph boostGraph(graph);	// not created using operator new

	// Using a BoostGraphDeleter on the (address of a) stack-allocated BoostGraph
	bg_deleter(&boostGraph);						// calls operator delete for a (BoostGraph *)

	// The type BoostGraphDeleter is only for use with std::unique_ptr.
	// See BoostGraph::CreateBoostGraph for BoostGraphDeleter's intended use.
	*/
}

TEST(_pathFinding, CreateBoostGraph) {
	// be sure to #include "path_finder.h", #include "boost_graph.h",
	// #include "node.h", and #include "graph.h"

	// For this example, we must have a BoostGraph instance to use with BoostGraphDeleter.
	// In order to create a BoostGraph, we must first create a Graph instance first.
	// We must prepare the nodes, their edges, and the weights (distances) of each edge.

	// Create the nodes
	HF::SpatialStructures::Node node_0(1.0f, 1.0f, 2.0f);
	HF::SpatialStructures::Node node_1(2.0f, 3.0f, 4.0f, 5);
	HF::SpatialStructures::Node node_2(11.0f, 22.0f, 140.0f);

	// Create a container (vector) of nodes
	std::vector<HF::SpatialStructures::Node> nodes = { node_0, node_1, node_2 };

	// Create matrices for edges and distances, edges.size() == distances().size()
	std::vector<std::vector<int>> edges = { { 1, 2 }, { 2 }, { 1 } };
	std::vector<std::vector<float>> distances = { { 1.0f, 2.5f }, { 54.0f }, { 39.0f } };

	// Now you can create a Graph - note that nodes, edges, and distances are passed by reference
	HF::SpatialStructures::Graph graph(edges, distances, nodes);

	// Now we can create a smart pointer to a BoostGraph
	// Note the type of boostGraph - it is a
	//		std::unique_ptr<HF::Pathfinding::BoostGraph, HF::Pathfinding::BoostGraphDeleter>.
	// Use the auto keyword for type inference, or your choice of using statements/typedef to make
	// the use of the type described above easier.
	auto boostGraph = HF::Pathfinding::CreateBoostGraph(graph);
}

TEST(_pathFinding, CreateBoostGraphCostName) {
	// be sure to #include "boost_graph.h", #include "node.h", #include "graph.h", and #include <vector>

	// for brevity
	using HF::SpatialStructures::Node;
	using HF::SpatialStructures::Graph;
	using HF::Pathfinding::BoostGraph;
	using HF::SpatialStructures::CostAlgorithms::CalculateEnergyExpenditure;


	// Create the nodes
	Node node_0(1.0f, 1.0f, 2.0f);
	Node node_1(2.0f, 3.0f, 4.0f, 5);
	Node node_2(11.0f, 22.0f, 140.0f);

	// Create a graph. No nodes/edges for now.
	Graph graph;

	// Add edges. These will have the default edge values, forming the default graph.
	graph.addEdge(node_0, node_1, 1);
	graph.addEdge(node_0, node_2, 2.5);
	graph.addEdge(node_1, node_2, 54.0);
	graph.addEdge(node_2, node_1, 39.0);

	// Always compress the graph after adding edges!
	graph.Compress();

	// Retrieve a Subgraph, parent node ID 0 -- of alternate edge costs.
	// Add these alternate edges to graph.
	std::string desired_cost_type = "cross slope";
	auto edge_set = CalculateEnergyExpenditure(graph.GetSubgraph(0));
	graph.AddEdges(edge_set, desired_cost_type);

	// Creating a BoostGraph smart pointer (std::unique_ptr<BoostGraph, BoostGraphDeleter>)
	auto boostGraph = HF::Pathfinding::CreateBoostGraph(graph, desired_cost_type);
}


TEST(_pathFinding, FindPath) {
	// be sure to #include "path_finder.h", #include "boost_graph.h", and #include "graph.h"
	
	// Create a Graph g, and compress it.
	HF::SpatialStructures::Graph g;
	g.addEdge(0, 1, 1);
	g.addEdge(0, 2, 2);
	g.addEdge(1, 3, 3);
	g.addEdge(2, 4, 1);
	g.addEdge(3, 4, 5);
	g.Compress();

	// Create a boostGraph from g
	auto boostGraph = HF::Pathfinding::CreateBoostGraph(g);

	// Get the path from node (id 0) to node (id 3)
	HF::SpatialStructures::Path path = HF::Pathfinding::FindPath(boostGraph.get(), 0, 3);

	// Print the nodes along the shortest path
	std::cout << "Shortest path from node id 0 to node id 3:" << std::endl;
	for (auto p : path.members) {
		std::cout << p.node << std::endl;
	}
}

TEST(_pathFinding, FindPaths) {
	// be sure to #include "path_finder.h", #include "boost_graph.h", and #include "graph.h"

	// Create a Graph g, and compress it.
	HF::SpatialStructures::Graph g;
	g.addEdge(0, 1, 1);
	g.addEdge(0, 2, 2);
	g.addEdge(1, 3, 3);
	g.addEdge(2, 4, 1);
	g.addEdge(3, 4, 5);
	g.Compress();

	// Create a boostGraph from g
	auto boostGraph = HF::Pathfinding::CreateBoostGraph(g);

	// Prepare the parents and children vectors --
	// We will be searching for the shortest path from node 0 to node 3,
	// as well as the shortest path from node 0 to node 4.
	std::vector<int> parents = { 0, 0 };
	std::vector<int> children = { 3, 4 };

	std::vector<HF::SpatialStructures::Path> paths 
		= HF::Pathfinding::FindPaths(boostGraph.get(), parents, children);

	// Get the shortest paths, which are already stored in paths
	auto path_0_3 = paths[0];
	auto path_0_4 = paths[1];

	// Print the shortest path from node 0 to node 3
	std::cout << "Shortest path from node id 0 to node id 3:" << std::endl;
	for (auto p : path_0_3.members) {
		std::cout << p.node << std::endl;
	}

	// Print the shortest path from node 0 to node 4
	std::cout << "Shortest path from node id 0 to node id 4:" << std::endl;
	for (auto p : path_0_4.members) {
		std::cout << p.node << std::endl;
	}
}

TEST(_pathFinding, MakePathArray) {
	// be sure to #include "path_finder.h", #include "boost_graph.h", and #include "graph.h"

	// Create a Graph g, and compress it.
	HF::SpatialStructures::Graph g;
	g.addEdge(0, 1, 1);
	g.addEdge(0, 2, 2);
	g.addEdge(1, 3, 3);
	g.addEdge(2, 4, 1);
	g.addEdge(3, 4, 5);
	g.Compress();

	// Create a boostGraph from g
	auto boostGraph = HF::Pathfinding::CreateBoostGraph(g);

	// Prepare the parents and children vectors --

	int nodeSize = boostGraph.get()->p.size();
	std::vector<int> start_points(nodeSize * nodeSize);
	std::vector<int> end_points(nodeSize * nodeSize);

	for (int i = 0; i < nodeSize; ++i) {
		std::fill_n(start_points.begin() + i * nodeSize, nodeSize, i);
		std::iota(end_points.begin() + i * nodeSize, end_points.begin() + (i + 1) * nodeSize, 0);
	}

	std::vector<HF::SpatialStructures::Path> paths = HF::Pathfinding::FindPaths(boostGraph.get(), start_points, end_points);

	// Create a vector of PathMember pointers for each path 
	// 
	std::vector<int> pathNodes;
	std::vector<int> pathLengths;

	for (auto p : paths) {
		for (auto pm : p.members) {
			// Append the nodes for this path
			std::cout << "Node ID: " << pm.node << std::endl;
			pathNodes.push_back(pm.node);
		}
		// Append the length of this path
		pathLengths.push_back(p.members.size());
	}

	for (int i = 0; i < pathNodes.size(); i++) {
		std::cout << "Node ID: " << pathNodes[i] << std::endl;
	}

}


TEST(_pathFinding, C_CreateAllPredToPath) {
	// be sure to #include "path_finder.h", #include "boost_graph.h", and #include "graph.h"

	// Create a Graph g, and compress it.
	HF::SpatialStructures::Graph g;
	/*
	g.addEdge(0, 1, 1);
	g.addEdge(0, 2, 2);
	g.addEdge(1, 3, 3);
	g.addEdge(2, 4, 1);
	g.addEdge(3, 4, 5);
	g.Compress();
	*/

	///*
	// Example usage
	int nodeCount = 1000; // Total nodes
	int edgeCount = 500; // Total edges to generate
	srand(static_cast<unsigned>(time(NULL))); // Seed the random number generator
	for (int i = 0; i < edgeCount; ++i) {
		int fromNode = rand() % nodeCount;
		int toNode = rand() % nodeCount;
		while (toNode == fromNode) { // Avoid self-loops
			toNode = rand() % nodeCount;
		}
		int weight = 1 + rand() % 10; // Random weights between 1 and 10
		g.addEdge(fromNode, toNode, weight);
	}


	g.Compress();
	//*/

	// Create a boost graph with the cost type
	auto bg = HF::Pathfinding::CreateBoostGraph(g);

	// Prepare the parents and children vectors
	int nodeSize = bg.get()->p.size();
	std::vector<int> start_points(nodeSize * nodeSize);
	std::vector<int> end_points(nodeSize * nodeSize);

	for (int i = 0; i < nodeSize; ++i) {
		std::fill_n(start_points.begin() + i * nodeSize, nodeSize, i);
		std::iota(end_points.begin() + i * nodeSize, end_points.begin() + (i + 1) * nodeSize, 0);
	}

	// Generate paths
	// **********************************************************************
	auto start = std::chrono::high_resolution_clock::now();

	auto paths = HF::Pathfinding::FindPaths(bg.get(), start_points, end_points);

	auto finish = std::chrono::high_resolution_clock::now();
	std::chrono::duration<double> elapsed = finish - start;
	std::cout << "FindPaths Elapsed time: " << elapsed.count() << " seconds\n";
	// **********************************************************************


	std::vector<int> pathNodes;
	std::vector<int> pathLengths;

	// Collect all nodes and path lengths
	for (const auto& p : paths) {
		//std::cout << "Path Length: " << p.members.size() << std::endl;
		for (const auto& pm : p.members) {
			pathNodes.push_back(pm.node);
			//std::cout << "Node ID: " << pm.node << std::endl;
		}
		//std::cout << "--------------------------" << std::endl;
		pathLengths.push_back(p.members.size());
	}

	int out_total_paths = static_cast<int>(paths.size());
	int out_total_nodes = static_cast<int>(pathNodes.size());

	// Allocate memory for output arrays
	int* out_path_nodes = new int[out_total_nodes];
	int* out_path_lengths = new int[out_total_paths];

	// Copy data to output arrays
	std::copy(pathNodes.begin(), pathNodes.end(), out_path_nodes);
	std::copy(pathLengths.begin(), pathLengths.end(), out_path_lengths);

	/*
<<<<<<< HEAD
=======

>>>>>>> c5d3d52e
	for (int i = 0; i < 10; i++) {
		//for (int i = 0; i < pathNodes.size(); i++) {
		std::cout << "Node ID: " << pathNodes[i] << std::endl;
	}
	std::cout << "         " << std::endl;
	for (int i = 0; i < 10; i++) {
		//for (int i = 0; i < pathLengths.size(); i++) {
		std::cout << "Path Length: " << pathLengths[i] << std::endl;
	}
	*/

	/*
	for (int i = 0; i < out_total_nodes; i++) {
		std::cout << "Node ID: " << out_path_nodes[i] << std::endl;
	}
	*/

	// After you're done using the allocated memory, don't forget to delete it to prevent memory leaks
	delete[] out_path_nodes;
	delete[] out_path_lengths;


	// **********************************************************************
	// **********************************************************************
	// **********************************************************************
		// **********************************************************************
	auto start_new = std::chrono::high_resolution_clock::now();
	auto paths_new = HF::Pathfinding::FindAPSP(*bg.get());

	auto finish_new = std::chrono::high_resolution_clock::now();
	std::chrono::duration<double> elapsed_new = finish_new - start_new;
	std::cout << "FindAPSP Elapsed time: " << elapsed_new.count() << " seconds\n";
	// **********************************************************************

	std::vector<int> pathNodes_new;
	std::vector<int> pathLengths_new;

	for (const auto& p : paths_new) {
		for (const auto& pn : p) {
			pathNodes_new.push_back(pn);
		}
		pathLengths_new.push_back(p.size());
	}

	ASSERT_EQ(pathNodes.size(), pathNodes_new.size());

	for (int i = 0; i < 10; i++) {
		ASSERT_EQ(pathNodes[i], pathNodes_new[i]);
		ASSERT_EQ(pathLengths[i], pathLengths_new[i]);
	}


	// **********************************************************************
// **********************************************************************
	// Total paths is node_count ^ 2
	size_t path_count = nodeSize * nodeSize;// 	   	// Pointer to buffer of (Path *)

	Path** out_paths = new Path * [path_count];
	// out_paths[i...path_count - 1] will be alloc'ed by InsertPathsIntoArray

	// Pointer to buffer of (PathMember *)
	PathMember** out_path_member = new PathMember * [path_count];
	// out_path_member[i...path_count - 1] points to out_paths[i...path_count - 1]->GetPMPointer();

	// Pointer to buffer of (int)
	int* sizes = new int[path_count];

	// **********************************************************************
	start_new = std::chrono::high_resolution_clock::now();
	InsertAllToAllPathsIntoArray(bg.get(), out_paths, out_path_member, sizes);

	finish_new = std::chrono::high_resolution_clock::now();
	elapsed_new = finish_new - start_new;
	std::cout << "InsertAllToAllPathsIntoArray Elapsed time: " << elapsed_new.count() << " seconds\n";
	// **********************************************************************


	//
	// Resource cleanup
	//
	if (sizes) {
		delete[] sizes;
		sizes = nullptr;
	}

	if (out_path_member) {
		delete[] out_path_member;
		out_path_member = nullptr;
	}

	if (out_paths) {
		for (int i = 0; i < path_count; i++) {
			if (out_paths[i]) {
				delete out_paths[i];
				out_paths[i] = nullptr;
			}
		}
		delete[] out_paths;
	}

}

TEST(_pathFinding, C_CreateAllPredToPathParallel) {

	// Create a Graph g, and compress it.
	HF::SpatialStructures::Graph g;
	/*
	g.addEdge(0, 1, 1);
	g.addEdge(0, 2, 2);
	g.addEdge(1, 3, 3);
	g.addEdge(2, 4, 1);
	g.addEdge(3, 4, 5);
	g.Compress();
	*/

	///*
	// Example usage
	int nodeCount = 100; // Total nodes
	int edgeCount = 300; // Total edges to generate
	srand(static_cast<unsigned>(time(NULL))); // Seed the random number generator
	for (int i = 0; i < edgeCount; ++i) {
		int fromNode = rand() % nodeCount;
		int toNode = rand() % nodeCount;
		while (toNode == fromNode) { // Avoid self-loops
			toNode = rand() % nodeCount;
		}
		int weight = 1 + rand() % 10; // Random weights between 1 and 10
		g.addEdge(fromNode, toNode, weight);
	}
	g.Compress();


	auto bg = HF::Pathfinding::CreateBoostGraph(g);
	auto paths = HF::Pathfinding::FindAPSP(*bg.get());
	// **********************************************************************

	std::vector<int> pathNodes;
	std::vector<int> pathLengths;

	for (const auto& p : paths) {
		for (const auto& pn : p) {
			pathNodes.push_back(pn);
		}
		pathLengths.push_back(p.size());
	}

	//int out_total_paths = static_cast<int>(paths.size());
	//int out_total_nodes = static_cast<int>(pathNodes.size());

	// Allocate memory for output arrays
	//int* out_path_nodes = new int[out_total_nodes];
	//int* out_path_lengths = new int[out_total_paths];

	// Copy data to output arrays
	//std::copy(pathNodes.begin(), pathNodes.end(), out_path_nodes);
	//std::copy(pathLengths.begin(), pathLengths.end(), out_path_lengths);


	for (int i = 0; i < 10; i++) {
		//for (int i = 0; i < pathNodes.size(); i++) {
		std::cout << "NEW Node ID: " << pathNodes[i] << std::endl;
	}
	std::cout << "         " << std::endl;
	for (int i = 0; i < 10; i++) {
		//for (int i = 0; i < pathLengths.size(); i++) {
		std::cout << "NEW Path Length: " << pathLengths[i] << std::endl;
	}


	// After you're done using the allocated memory, don't forget to delete it to prevent memory leaks
	//delete[] out_path_nodes;
	//delete[] out_path_lengths;

}



TEST(_pathFinding, InsertAllToAllPathsIntoArray) {
	HF::SpatialStructures::Graph g;

	// Add the edges
	g.addEdge(0, 1, 1);
	g.addEdge(0, 2, 2);
	g.addEdge(1, 3, 3);
	g.addEdge(1, 4, 4);
	g.addEdge(2, 4, 4);
	g.addEdge(3, 5, 5);
	g.addEdge(4, 6, 3);
	g.addEdge(5, 6, 1);

	// Always compress the graph after adding edges
	g.Compress();

	// Create a BoostGraph (std::unique_ptr)
	auto bg = CreateBoostGraph(g);

	// Total paths is node_count ^ 2
	size_t node_count = g.Nodes().size();
	size_t path_count = node_count * node_count;

	// Pointer to buffer of (Path *)
	Path** out_paths = new Path* [path_count];
	// out_paths[i...path_count - 1] will be alloc'ed by InsertPathsIntoArray

	// Pointer to buffer of (PathMember *)
	PathMember** out_path_member = new PathMember* [path_count];
	// out_path_member[i...path_count - 1] points to out_paths[i...path_count - 1]->GetPMPointer();

	// Pointer to buffer of (int)
	int* sizes = new int[path_count];

	//
	// The two loops for start_points and end_points
	// are just for the output.
	//
	int curr_id = 0;
	std::vector<int> start_points(path_count);
	// Populate the start points,
	// size will be (node_count)^2
	for (int i = 0; i < node_count; i++) {
		for (int k = 0; k < node_count; k++) {
			start_points[curr_id++] = i;
		}
	}

	curr_id = 0;

	std::vector<int> end_points(path_count);
	// Populate the end points,
	// size will be (node_count)^2
	for (int i = 0; i < node_count; i++) {
		for (int k = 0; k < node_count; k++) {
			end_points[curr_id++] = k;
		}
	}

	InsertAllToAllPathsIntoArray(bg.get(),  out_paths, out_path_member, sizes);

	for (int i = 0; i < path_count; i++) {
		if (out_paths[i]) {
			// Always check if out_paths[i] is nonnull!
			int total_cost = 0;
			std::cout << "Path from " << start_points[i] << " to " << end_points[i] << std::endl;

			Path p = *out_paths[i];
			for (auto m : p.members) {
				total_cost += m.cost;
				std::cout << "node ID: " << m.node << "\tcost " << m.cost << std::endl;
			}

			std::cout << "Total cost: " << total_cost << std::endl;
			std::cout << "--------------------------" << std::endl;
		}
	}

	//
	// Resource cleanup
	//
	if (sizes) {
		delete[] sizes;
		sizes = nullptr;
	}

	if (out_path_member) {
		delete[] out_path_member;
		out_path_member = nullptr;
	}

	if (out_paths) {
		for (int i = 0; i < path_count; i++) {
			if (out_paths[i]) {
				delete out_paths[i];
				out_paths[i] = nullptr;
			}
		}
		delete[] out_paths;
	}
}

/* This appears to always corrupt the heap when deallocating paths
   due to differing compiler options between google test and DHART_API.
TEST(_pathFinding, InsertPathsIntoArray) {
	// be sure to #include "path_finder.h", #include "boost_graph.h", and #include "graph.h"

	// Create a Graph g, and compress it.
	HF::SpatialStructures::Graph g;
	g.addEdge(0, 1, 1);
	g.addEdge(0, 2, 2);
	g.addEdge(1, 3, 3);
	g.addEdge(2, 4, 1);
	g.addEdge(3, 4, 5);
	g.Compress();

	// Create a boostGraph from g
	auto boostGraph = HF::Pathfinding::CreateBoostGraph(g);

	// Prepare the parents and children vectors --
	// We will be searching for the shortest path from node 0 to node 3,
	// as well as the shortest path from node 0 to node 4.
	std::vector<int> parents = { 0, 0 };
	std::vector<int> children = { 3, 4 };

	// Create smart pointers to hold Path, PathMember and sizes
	const int MAX_SIZE = 2;

	HF::SpatialStructures::Path** path_ptrs = new Path*;
	HF::SpatialStructures::PathMember** path_members_ptrs = new PathMember*;
	int* out_sizes = new int[2];

	//std::unique_ptr<HF::SpatialStructures::Path[]> result_paths(new Path[MAX_SIZE]);
	//std::unique_ptr<HF::SpatialStructures::PathMember[]> result_path_members(new PathMember[MAX_SIZE]);
	//std::unique_ptr<int[]> result_sizes(new int[MAX_SIZE]);

	// Retrieve raw pointers so their addresses can be passed to InsertPathsIntoArray
	//HF::SpatialStructures::Path* ppath = result_paths.get();
	//HF::SpatialStructures::PathMember* pmembers = result_path_members.get();
	//int* psizes = result_sizes.get();

	// Use InsertPathsIntoArray
	HF::Pathfinding::InsertPathsIntoArray(boostGraph.get(), parents, children, path_ptrs, path_members_ptrs, out_sizes);

	// Delete paths
	if (path_ptrs[0])
		delete (path_ptrs)[0];
	if (path_ptrs[1])
		delete (path_ptrs)[1];
	delete[2] path_ptrs;

	delete[2] out_sizes;

}
*/

namespace CInterfaceTests {
	TEST(C_Pathfinder, CreatePath) {
		// Requires #include "pathfinder_C.h", #include "graph.h", #include "path.h", #include "path_finder.h"

		// Create a Graph g, and compress it.
		HF::SpatialStructures::Graph g;
		g.addEdge(0, 1, 1);
		g.addEdge(0, 2, 2);
		g.addEdge(1, 3, 3);
		g.addEdge(2, 4, 1);
		g.addEdge(3, 4, 5);
		g.Compress();

		// Create a boostGraph from g
		auto boostGraph = HF::Pathfinding::CreateBoostGraph(g);

		// Prepare parameters for CreatePath
		HF::SpatialStructures::Path* out_path = nullptr;
		HF::SpatialStructures::PathMember* out_path_member = nullptr;
		int out_size = -1;

		CreatePath(&g, 0, 4, "\0", &out_size, &out_path, &out_path_member);

		// Use out_path, out_path_member

		// Remember to free resources when finished
		DestroyPath(out_path);

		// At this point, out_path_member has also been destroyed, so we set this to nullptr
		out_path_member = nullptr;
	}

	TEST(C_Pathfinder, CreatePaths) {
		//! [snippet_pathfinder_C_CreatePaths]
		// Requires #include "pathfinder_C.h", #include "graph.h", #include "path.h", #include "path_finder.h"

		// for brevity
		using HF::SpatialStructures::Graph;
		using HF::SpatialStructures::Path;
		using HF::SpatialStructures::PathMember;

		Graph g;
		g.addEdge(0, 1, 1);
		g.addEdge(0, 2, 2);
		g.addEdge(1, 3, 3);
		g.addEdge(2, 4, 1);
		g.addEdge(3, 4, 5);
		g.Compress();

		// Maximum amount of paths to search
		const int MAX_PATHS = 2;
		const int MAX_PATHMEMBERS = 2;

		// Create a Graph g, and compress it
		auto boostGraph = HF::Pathfinding::CreateBoostGraph(g);

		// We want to find the shortest paths from 0 to 3, and 0 to 4.
		std::array<int, 2> start_nodes{ 0, 0 };
		std::array<int, 2> end_nodes{ 3, 4 };

		// Create arrays of pointers to Path. We have MAX_PATHS total paths to assess.
		// Create arrays of pointers to PathMember. The anticipated maximum amount of "hops" per path is MAX_PATHMEMBERS.
		std::array<Path*, MAX_PATHS> out_path;
		std::array<PathMember*, MAX_PATHMEMBERS> out_path_member;

		// Sizes of paths generated by CreatePaths. Sizes of 0 mean that a path was unable to be generated.
		// Should be the same as
		std::array<int, MAX_PATHS> out_sizes;

		// Use CreatePaths
		CreatePaths(&g, start_nodes.data(), end_nodes.data(), "\0", out_path.data(), out_path_member.data(), out_sizes.data(), MAX_PATHS);

		//
		// Resource cleanup.
		//
		for (auto& p : out_path) {
			DestroyPath(p);
			p = nullptr;
		}
		//! [snippet_pathfinder_C_CreatePaths]
	}

	TEST(C_Pathfinder, CreatePathCostType) {
		//! [snippet_pathfinder_C_CreatePathCostType]
		// be sure to #include "boost_graph.h", #include "node.h", #include "graph.h", and #include <vector>

		// for brevity
		using HF::SpatialStructures::Node;
		using HF::SpatialStructures::Graph;
		using HF::Pathfinding::BoostGraph;
		using HF::SpatialStructures::CostAlgorithms::CalculateEnergyExpenditure;

		// Create the nodes
		Node node_0(1.0f, 1.0f, 2.0f);
		Node node_1(2.0f, 3.0f, 4.0f);
		Node node_2(11.0f, 22.0f, 140.0f);
		Node node_3(62.9f, 39.1f, 18.0f);
		Node node_4(19.5f, 27.1f, 29.9f);

		// Create a graph. No nodes/edges for now.
		Graph graph;

		// Add edges. These will have the default edge values, forming the default graph.
		graph.addEdge(node_0, node_1, 1);
		graph.addEdge(node_0, node_2, 2.5);
		graph.addEdge(node_1, node_3, 54.0);
		graph.addEdge(node_2, node_4, 39.0);
		graph.addEdge(node_3, node_4, 1.2);

		// Always compress the graph after adding edges!
		graph.Compress();

		// Retrieve a Subgraph, parent node ID 0 -- of alternate edge costs.
		// Add these alternate edges to graph.
		std::string desired_cost_type = AlgorithmCostTitle(COST_ALG_KEY::CROSS_SLOPE);
		auto edge_set = CalculateEnergyExpenditure(graph.GetSubgraph(0));
		graph.AddEdges(edge_set, desired_cost_type);

		// Prepare parameters for CreatePath
		HF::SpatialStructures::Path* out_path = nullptr;
		HF::SpatialStructures::PathMember* out_path_member = nullptr;
		int out_size = -1;

		// Use CreatePathCostType, be sure to use the .c_str() method if using a std::string for desired_cost_type
		CreatePath(&graph, 0, 4, desired_cost_type.c_str(), &out_size, &out_path, &out_path_member);

		///
		/// Use out_path, out_path_member
		///

		// Remember to free resources when finished
		DestroyPath(out_path);

		// At this point, out_path_member has also been destroyed, so we set this to nullptr
		out_path_member = nullptr;
		//! [snippet_pathfinder_C_CreatePathCostType]
	}

	TEST(C_Pathfinder, CreatePathsCostType) {
		//! [snippet_pathfinder_C_CreatePathsCostType]
		// Requires #include "pathfinder_C.h", #include "graph.h", #include "path.h", #include "path_finder.h"

		// for brevity
		using HF::SpatialStructures::Node;
		using HF::SpatialStructures::Graph;
		using HF::Pathfinding::BoostGraph;
		using HF::SpatialStructures::CostAlgorithms::CalculateEnergyExpenditure;

		// Create the nodes
		Node node_0(1.0f, 1.0f, 2.0f);
		Node node_1(2.0f, 3.0f, 4.0f);
		Node node_2(11.0f, 22.0f, 14.0f);
		Node node_3(62.9f, 39.1f, 18.0f);
		Node node_4(99.5f, 47.1f, 29.9f);

		// Create a graph. No nodes/edges for now.
		Graph graph;

		// Add edges. These will have the default edge values, forming the default graph.
		graph.addEdge(node_0, node_1, 1);
		graph.addEdge(node_0, node_2, 2.5);
		graph.addEdge(node_1, node_3, 54.0);
		graph.addEdge(node_2, node_4, 39.0);
		graph.addEdge(node_3, node_4, 1.2);

		// Always compress the graph after adding edges!
		graph.Compress();

		// Retrieve a Subgraph, parent node ID 0 -- of alternate edge costs.
		// Add these alternate edges to graph.
		std::string desired_cost_type = AlgorithmCostTitle(COST_ALG_KEY::CROSS_SLOPE);
		auto edge_set = CalculateEnergyExpenditure(graph);
		graph.AddEdges(edge_set, desired_cost_type);

		// Maximum amount of paths to search
		const int MAX_PATHS = 2;
		const int MAX_PATHMEMBERS = 2;

		// Create a Graph g, and compress it
		auto boostGraph = HF::Pathfinding::CreateBoostGraph(graph);

		// We want to find the shortest paths from 0 to 3, and 0 to 4.
		std::array<int, 2> start_nodes{ 0, 0 };
		std::array<int, 2> end_nodes{ 3, 4 };

		// Create arrays of pointers to Path. We have MAX_PATHS total paths to assess.
		// Create arrays of pointers to PathMember. The anticipated maximum amount of "hops" per path is MAX_PATHMEMBERS.
		std::array<Path*, MAX_PATHS> out_path;
		std::array<PathMember*, MAX_PATHMEMBERS> out_path_member;

		// Sizes of paths generated by CreatePaths. Sizes of 0 mean that a path was unable to be generated.
		// Should be the same as
		std::array<int, MAX_PATHS> out_sizes;

		// Use CreatePathsCostType, be sure to use the .c_str() method if using a std::string for desired_cost_type
		CreatePaths(&graph, start_nodes.data(), end_nodes.data(), desired_cost_type.c_str(), out_path.data(), out_path_member.data(), out_sizes.data(), MAX_PATHS);

		//
		// Use out_path, out_path_member
		//

		//
		// Resource cleanup
		//
		for (auto& p : out_path) {
			DestroyPath(p);
			p = nullptr;
		}
		//! [snippet_pathfinder_C_CreatePathsCostType]
	}

	TEST(C_Pathfinder, GetPathInfo) {
		//! [snippet_pathfinder_C_GetPathInfo]
		// Requires #include "pathfinder_C.h", #include "graph.h", #include "path.h", #include "path_finder.h"

		// Create a Graph g, and compress it.
		HF::SpatialStructures::Graph g;
		g.addEdge(0, 1, 1);
		g.addEdge(0, 2, 2);
		g.addEdge(1, 3, 3);
		g.addEdge(2, 4, 1);
		g.addEdge(3, 4, 5);
		g.Compress();

		// Create a boostGraph from g
		auto boostGraph = HF::Pathfinding::CreateBoostGraph(g);

		HF::SpatialStructures::Path* out_path = nullptr;
		HF::SpatialStructures::PathMember* out_path_member = nullptr;
		int out_size = -1;

		CreatePath(&g, 0, 4, "\0", &out_size, &out_path, &out_path_member);

		// Get out_path's info, store results in out_path_member and out_size
		GetPathInfo(out_path, &out_path_member, &out_size);

		// Remember to free resources when finished
		DestroyPath(out_path);

		// At this point, out_path_member has also been destroyed, so we set this to nullptr
		out_path_member = nullptr;
		//! [snippet_pathfinder_C_GetPathInfo]
	}

	TEST(C_Pathfinder, DestroyPath) {
		//! [snippet_pathfinder_C_DestroyPath]
		// Requires #include "pathfinder_C.h", #include "graph.h", #include "path.h", #include "path_finder.h"

		// Create a Graph g, and compress it.
		HF::SpatialStructures::Graph g;
		g.addEdge(0, 1, 1);
		g.addEdge(0, 2, 2);
		g.addEdge(1, 3, 3);
		g.addEdge(2, 4, 1);
		g.addEdge(3, 4, 5);
		g.Compress();

		// Create a boostGraph from g
		auto boostGraph = HF::Pathfinding::CreateBoostGraph(g);

		HF::SpatialStructures::Path* out_path = nullptr;
		HF::SpatialStructures::PathMember* out_path_member = nullptr;
		int out_size = -1;

		CreatePath(&g, 0, 4, "\0", &out_size, &out_path, &out_path_member);

		// Use out_path, out_path_member

		// Remember to free resources when finished
		DestroyPath(out_path);

		// At this point, out_path_member has also been destroyed, so we set this to nullptr
		out_path_member = nullptr;
		//! [snippet_pathfinder_C_DestroyPath]
	}



	// A utility function to add a bidirectional edge
	void addBidirectionalEdge(HF::SpatialStructures::Graph& g, int u, int v, int weight) {
		g.addEdge(u, v, weight);
		g.addEdge(v, u, weight);
	}

	TEST(C_Pathfinder, CreateManyPathsPerformanceTest) {
		HF::SpatialStructures::Graph g;

		// Assume we're adding many more nodes and edges to significantly increase the graph size
		const int NODE_COUNT = 300; // Adjust this number based on the capability of your system
		for (int i = 0; i < NODE_COUNT - 1; ++i) {
			for (int j = i + 1; j < NODE_COUNT; ++j) {
				addBidirectionalEdge(g, i, j, 1); // Adding a simple weight for the sake of example
			}
		}

		g.Compress();

		const size_t path_count = NODE_COUNT * NODE_COUNT;
		std::vector<Path*> out_paths(path_count);
		std::vector<PathMember*> out_path_member(path_count);
		std::vector<int> sizes(path_count);

		// Measure the time it takes to generate all paths
		auto start = std::chrono::high_resolution_clock::now();
		CreateAllToAllPaths(&g, "", out_paths.data(), out_path_member.data(), sizes.data(), path_count);
		auto finish = std::chrono::high_resolution_clock::now();
		std::chrono::duration<double> elapsed = finish - start;
		std::cout << "Elapsed time: " << elapsed.count() << " seconds\n";

		// Assuming DestroyPath is necessary to avoid memory leaks
		for (auto& p : out_paths) {
			DestroyPath(p);
			p = nullptr;
		}
	}


	TEST(C_Pathfinder, CreateAllToAllPaths) {
		//! [snippet_pathfinder_C_CreateAllToAllPaths]
		HF::SpatialStructures::Graph g;

		// Add the edges
		g.addEdge(0, 1, 1);
		g.addEdge(0, 2, 2);
		g.addEdge(1, 3, 3);
		g.addEdge(1, 4, 4);
		g.addEdge(2, 4, 4);
		g.addEdge(3, 5, 5);
		g.addEdge(4, 6, 3);
		g.addEdge(5, 6, 1);

		// Always compress the graph after adding edges
		g.Compress();

		// Create a BoostGraph (std::unique_ptr)
		auto bg = CreateBoostGraph(g);

		// Total paths is node_count ^ 2
		const size_t node_count = g.Nodes().size();
		const size_t path_count = node_count * node_count;

		// Buffer of (Path *). Each Path * must be freed using DestroyPath.
		std::vector<Path*> out_paths(path_count);

		// Buffer of (PathMember *). These pointers address the vector<PathMember> buffers in all *p in out_paths. 
		std::vector<PathMember*> out_path_member(path_count);

		// Pointer to buffer of (int)
		std::vector<int> sizes(path_count);

		//
		// The two loops for start_points and end_points
		// are just for the output.
		//
		int curr_id = 0;
		std::vector<int> start_points(path_count);

		// Populate the start points,
		// size will be (node_count)^2
		for (int i = 0; i < node_count; i++) {
			for (int k = 0; k < node_count; k++) {
				start_points[curr_id++] = i;
			}
		}

		curr_id = 0;

		std::vector<int> end_points(path_count);
		// Populate the end points,
		// size will be (node_count)^2
		for (int i = 0; i < node_count; i++) {
			for (int k = 0; k < node_count; k++) {
				end_points[curr_id++] = k;
			}
		}

		CreateAllToAllPaths(&g, "", out_paths.data(), out_path_member.data(), sizes.data(), path_count);

		auto start_points_it = start_points.begin();
		auto end_points_it = end_points.begin();

		for (auto p : out_paths) {
			if (p) {
				// Always check if out_paths[i] is nonnull!
				int total_cost = 0;
				std::cout << "Path from " << *(start_points_it++) << " to " << *(end_points_it++) << std::endl;

				for (auto m : p->members) {
					total_cost += m.cost;
					std::cout << "node ID: " << m.node << "\tcost " << m.cost << std::endl;
				}

				std::cout << "Total cost: " << total_cost << std::endl;
				std::cout << "--------------------------" << std::endl;
			}
		}

		//
		// Resource cleanup
		//
		for (auto& p : out_paths) {
			DestroyPath(p);
			p = nullptr;
		}
		//! [snippet_pathfinder_C_CreateAllToAllPaths]
	
		/*! [snippet_pathfinder_C_CreateAllToAllPaths_output]
		Path from 0 to 1
		node ID : 0      cost 1
		node ID : 1      cost 0
		Total cost : 1
		--------------------------
		Path from 0 to 2
		node ID : 0      cost 2
		node ID : 2      cost 0
		Total cost : 2
		--------------------------
		Path from 0 to 3
		node ID : 0      cost 1
		node ID : 1      cost 3
		node ID : 3      cost 0
		Total cost : 4
		--------------------------
		Path from 0 to 4
		node ID : 0      cost 1
		node ID : 1      cost 4
		node ID : 4      cost 0
		Total cost : 5
		--------------------------
		Path from 0 to 5
		node ID : 0      cost 1
		node ID : 1      cost 3
		node ID : 3      cost 5
		node ID : 5      cost 0
		Total cost : 9
		--------------------------
		Path from 0 to 6
		node ID : 0      cost 1
		node ID : 1      cost 4
		node ID : 4      cost 3
		node ID : 6      cost 0
		Total cost : 8
		--------------------------
		Path from 1 to 3
		node ID : 1      cost 3
		node ID : 3      cost 0
		Total cost : 3
		--------------------------
		Path from 1 to 4
		node ID : 1      cost 4
		node ID : 4      cost 0
		Total cost : 4
		--------------------------
		Path from 1 to 5
		node ID : 1      cost 3
		node ID : 3      cost 5
		node ID : 5      cost 0
		Total cost : 8
		--------------------------
		Path from 1 to 6
		node ID : 1      cost 4
		node ID : 4      cost 3
		node ID : 6      cost 0
		Total cost : 7
		--------------------------
		Path from 2 to 4
		node ID : 2      cost 4
		node ID : 4      cost 0
		Total cost : 4
		--------------------------
		Path from 2 to 6
		node ID : 2      cost 4
		node ID : 4      cost 3
		node ID : 6      cost 0
		Total cost : 7
		--------------------------
		Path from 3 to 5
		node ID : 3      cost 5
		node ID : 5      cost 0
		Total cost : 5
		--------------------------
		Path from 3 to 6
		node ID : 3      cost 5
		node ID : 5      cost 1
		node ID : 6      cost 0
		Total cost : 6
		--------------------------
		Path from 4 to 6
		node ID : 4      cost 3
		node ID : 6      cost 0
		Total cost : 3
		--------------------------
		Path from 5 to 6
		node ID : 5      cost 1
		node ID : 6      cost 0
		Total cost : 1
		--------------------------
		[snippet_pathfinder_C_CreateAllToAllPaths_output] */
	}
}<|MERGE_RESOLUTION|>--- conflicted
+++ resolved
@@ -673,10 +673,7 @@
 	std::copy(pathLengths.begin(), pathLengths.end(), out_path_lengths);
 
 	/*
-<<<<<<< HEAD
-=======
-
->>>>>>> c5d3d52e
+
 	for (int i = 0; i < 10; i++) {
 		//for (int i = 0; i < pathNodes.size(); i++) {
 		std::cout << "Node ID: " << pathNodes[i] << std::endl;
