name: Sphinx Documentation

on:
  push:
    branches:    
      - main

jobs:
  build:

    runs-on: windows-2019
    strategy:
      matrix:
        python-version: [3.8]

    steps:
    - uses: actions/checkout@v2
    - name: Set up Python ${{ matrix.python-version }}
      uses: actions/setup-python@v2
      with:
        python-version: ${{ matrix.python-version }}
    - uses: actions/checkout@v2
      with: # for github push action
        #persist-credentials: false # otherwise, the token used is the GITHUB_TOKEN, instead of your personal token
        fetch-depth: 0 # otherwise, you will failed to push refs to dest repo
    - name: Install dependencies
      run: |
        python -m pip install --upgrade pip
        pip install flake8 pytest
    - name: Install documentation dependencies
      run: |
        pip install sphinx numpydoc matplotlib         
    - name: Setup cmake
      run: |
        ls 
        cd src
<<<<<<< HEAD
        cmake ./src/  -G"Visual Studio 16 2019"  -DCMAKE_GENERATOR_PLATFORM="x64"   -DCMAKE_INSTALL_PREFIX=".\..\build\Python" -DHumanFactors_Config="All" -DHumanFactors_EnableTests="False" -DCMAKE_CONFIGURATION_TYPES="Release" -DHumanFactors_EnablePython="True" -DHumanFactors_EnableCSharp="False" -DINSTALL_GTEST="False"  ".\" 2>&1
=======
        cmake ./src/ -G"Visual Studio 16 2019" -DCMAKE_GENERATOR_PLATFORM="x64" -DCMAKE_INSTALL_PREFIX=".\..\build\Python" -DHumanFactors_Config="All" -DHumanFactors_EnableTests="False" -DCMAKE_BUILD_TYPE="Release" -DHumanFactors_EnablePython="True" -DHumanFactors_EnableCSharp="False" -DINSTALL_GTEST="False"  ".\" 2>&1 
>>>>>>> af364ba4
    - name: cmake build
      run: |
        ls
        cd src
        cmake --build . --config Release
    - name: cmake Install
      run: |
        ls
        cd src
        cmake --install .
    - name: Install package
      run: |
        ls
        cd build/Python
        ls
        pip install -e . 
    # - name: Install Sphinx Latex
    #   run: |
        # sudo apt-get update -y && sudo apt-get install -y latexmk texlive-latex-recommended texlive-latex-extra texlive-fonts-recommended

    - name: Build documentation with sphinx
      run: |
        cd "docs/Python Docs"
        ls
        ./make.bat clean
        ./make.bat html
        # make latexpdf
        cd build
        ls
        cd html
        ls

    - name: Auto-deploy doc changes
      run : |
        
        git config --local user.email "action@github.com"
        git config --local user.name "github-actions[bot]"

        mkdir html_build

        git worktree add -B docs html_build origin/docs
        robocopy .\docs\ .\html_build\ /e

        cd html_build

        git add . 
        git commit -m "ghpages"
        git push -f
            
            <|MERGE_RESOLUTION|>--- conflicted
+++ resolved
@@ -34,11 +34,9 @@
       run: |
         ls 
         cd src
-<<<<<<< HEAD
+
         cmake ./src/  -G"Visual Studio 16 2019"  -DCMAKE_GENERATOR_PLATFORM="x64"   -DCMAKE_INSTALL_PREFIX=".\..\build\Python" -DHumanFactors_Config="All" -DHumanFactors_EnableTests="False" -DCMAKE_CONFIGURATION_TYPES="Release" -DHumanFactors_EnablePython="True" -DHumanFactors_EnableCSharp="False" -DINSTALL_GTEST="False"  ".\" 2>&1
-=======
-        cmake ./src/ -G"Visual Studio 16 2019" -DCMAKE_GENERATOR_PLATFORM="x64" -DCMAKE_INSTALL_PREFIX=".\..\build\Python" -DHumanFactors_Config="All" -DHumanFactors_EnableTests="False" -DCMAKE_BUILD_TYPE="Release" -DHumanFactors_EnablePython="True" -DHumanFactors_EnableCSharp="False" -DINSTALL_GTEST="False"  ".\" 2>&1 
->>>>>>> af364ba4
+
     - name: cmake build
       run: |
         ls
